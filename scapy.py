#! /usr/bin/env python

#############################################################################
##                                                                         ##
## scapy.py --- Interactive packet manipulation tool                       ##
##              see http://www.secdev.org/projects/scapy/                  ##
##              for more informations                                      ##
##                                                                         ##
## Copyright (C) 2003  Philippe Biondi <phil@secdev.org>                   ##
##                                                                         ##
## This program is free software; you can redistribute it and/or modify it ##
## under the terms of the GNU General Public License version 2 as          ##
## published by the Free Software Foundation; version 2.                   ##
##                                                                         ##
## This program is distributed in the hope that it will be useful, but     ##
## WITHOUT ANY WARRANTY; without even the implied warranty of              ##
## MERCHANTABILITY or FITNESS FOR A PARTICULAR PURPOSE.  See the GNU       ##
## General Public License for more details.                                ##
##                                                                         ##
#############################################################################


from __future__ import generators
import os

BASE_VERSION = "1.0.6.1"

HG_NODE  = "$Node$"
REVISION = "$Revision$"

VERSION = "v%s / %s" % (BASE_VERSION, (REVISION+"--")[11:23])

DEFAULT_CONFIG_FILE = os.path.join(os.environ["HOME"], ".scapy_startup.py")

try:
    os.stat(DEFAULT_CONFIG_FILE)
except OSError:
    DEFAULT_CONFIG_FILE = None

def usage():
    print """Usage: scapy.py [-s sessionfile] [-c new_startup_file] [-C]
    -C: do not read startup file"""
    sys.exit(0)


#############################
##### Logging subsystem #####
#############################

class Scapy_Exception(Exception):
    pass

import logging,traceback,time

class ScapyFreqFilter(logging.Filter):
    def __init__(self):
        logging.Filter.__init__(self)
        self.warning_table = {}
    def filter(self, record):        
        wt = conf.warning_threshold
        if wt > 0:
            stk = traceback.extract_stack()
            caller=None
            for f,l,n,c in stk:
                if n == 'warning':
                    break
                caller = l
            tm,nb = self.warning_table.get(caller, (0,0))
            ltm = time.time()
            if ltm-tm > wt:
                tm = ltm
                nb = 0
            else:
                if nb < 2:
                    nb += 1
                    if nb == 2:
                        record.msg = "more "+record.msg
                else:
                    return 0
            self.warning_table[caller] = (tm,nb)
        return 1    

log_scapy = logging.getLogger("scapy")
console_handler = logging.StreamHandler()
console_handler.setFormatter(logging.Formatter("%(levelname)s: %(message)s"))
log_scapy.addHandler(console_handler)
log_runtime = logging.getLogger("scapy.runtime")          # logs at runtime
log_runtime.addFilter(ScapyFreqFilter())
log_interactive = logging.getLogger("scapy.interactive")  # logs in interactive functions
log_loading = logging.getLogger("scapy.loading")          # logs when loading scapy

if __name__ == "__main__":
    log_scapy.setLevel(1)


##################
##### Module #####
##################

import socket, sys, getopt, string, struct, random, code
import cPickle, copy, types, gzip, base64, re, zlib, array
from sets import Set
from select import select
from fcntl import ioctl
import fcntl
import warnings
warnings.filterwarnings("ignore","tempnam",RuntimeWarning, __name__)


try:
    import Gnuplot
    GNUPLOT=1
except ImportError:
    log_loading.info("did not find python gnuplot wrapper . Won't be able to plot")
    GNUPLOT=0

try:
    import pyx
    PYX=1
except ImportError:
    log_loading.info("Can't import PyX. Won't be able to use psdump() or pdfdump()")
    PYX=0


LINUX=sys.platform.startswith("linux")
OPENBSD=sys.platform.startswith("openbsd")
FREEBSD=sys.platform.startswith("freebsd")
DARWIN=sys.platform.startswith("darwin")
BIG_ENDIAN= struct.pack("H",1) == "\x00\x01"
X86_64 = (os.uname()[4] == 'x86_64')
SOLARIS=sys.platform.startswith("sunos")


if LINUX:
    DNET=PCAP=0
else:
    DNET=PCAP=1
    

if PCAP:
    try:
        import pcap
        PCAP = 1
    except ImportError:
        if LINUX:
            log_loading.warning("did not find pcap module. Fallback to linux primitives")
            PCAP = 0
        else:
            if __name__ == "__main__":
                log_loading.error("did not find pcap module")
                raise SystemExit
            else:
                raise

if DNET:
    try:
        import dnet
        DNET = 1
    except ImportError:
        if LINUX:
            log_loading.warning("did not find dnet module. Fallback to linux primitives")
            DNET = 0
        else:
            if __name__ == "__main__":
                log_loading.error("did not find dnet module")
                raise SystemExit
            else:
                raise

if not PCAP:
    f = os.popen("tcpdump -V 2> /dev/null")
    if f.close() >> 8 == 0x7f:
        log_loading.warning("Failed to execute tcpdump. Check it is installed and in the PATH")
        TCPDUMP=0
    else:
        TCPDUMP=1
        
    

try:
    from Crypto.Cipher import ARC4
except ImportError:
    log_loading.info("Can't find Crypto python lib. Won't be able to decrypt WEP")


# Workarround bug 643005 : https://sourceforge.net/tracker/?func=detail&atid=105470&aid=643005&group_id=5470
try:
    socket.inet_aton("255.255.255.255")
except socket.error:
    def inet_aton(x):
        if x == "255.255.255.255":
            return "\xff"*4
        else:
            return socket.inet_aton(x)
else:
    inet_aton = socket.inet_aton

inet_ntoa = socket.inet_ntoa
try:
    inet_ntop = socket.inet_ntop
    inet_pton = socket.inet_pton
except AttributeError:
    log_loading.info("inet_ntop/pton functions not found. Python IPv6 support not present")


if SOLARIS:
    # GRE is missing on Solaris
    socket.IPPROTO_GRE = 47

###############################
## Direct Access dictionnary ##
###############################

def fixname(x):
    if x and x[0] in "0123456789":
        x = "n_"+x
    return x.translate("________________________________________________0123456789_______ABCDEFGHIJKLMNOPQRSTUVWXYZ______abcdefghijklmnopqrstuvwxyz_____________________________________________________________________________________________________________________________________")


class DADict_Exception(Scapy_Exception):
    pass

class DADict:
    def __init__(self, _name="DADict", **kargs):
        self._name=_name
        self.__dict__.update(kargs)
    def fixname(self,val):
        return fixname(val)
    def __contains__(self, val):
        return val in self.__dict__
    def __getitem__(self, attr):
        return getattr(self, attr)
    def __setitem__(self, attr, val):        
        return setattr(self, self.fixname(attr), val)
    def __iter__(self):
        return iter(map(lambda (x,y):y,filter(lambda (x,y):x[0]!="_", self.__dict__.items())))
    def _show(self):
        for k in self.__dict__.keys():
            if k[0] != "_":
                print "%10s = %r" % (k,getattr(self,k))
    def __repr__(self):
        return "<%s/ %s>" % (self._name," ".join(filter(lambda x:x[0]!="_",self.__dict__.keys())))

    def _branch(self, br, uniq=0):
        if uniq and br._name in self:
            raise DADict_Exception("DADict: [%s] already branched in [%s]" % (br._name, self._name))
        self[br._name] = br

    def _my_find(self, *args, **kargs):
        if args and self._name not in args:
            return False
        for k in kargs:
            if k not in self or self[k] != kargs[k]:
                return False
        return True
    
    def _find(self, *args, **kargs):
         return self._recurs_find((), *args, **kargs)
    def _recurs_find(self, path, *args, **kargs):
        if self in path:
            return None
        if self._my_find(*args, **kargs):
            return self
        for o in self:
            if isinstance(o, DADict):
                p = o._recurs_find(path+(self,), *args, **kargs)
                if p is not None:
                    return p
        return None
    def _find_all(self, *args, **kargs):
        return self._recurs_find_all((), *args, **kargs)
    def _recurs_find_all(self, path, *args, **kargs):
        r = []
        if self in path:
            return r
        if self._my_find(*args, **kargs):
            r.append(self)
        for o in self:
            if isinstance(o, DADict):
                p = o._recurs_find_all(path+(self,), *args, **kargs)
                r += p
        return r
    def keys(self):
        return filter(lambda x:x[0]!="_", self.__dict__.keys())
        


############
## Consts ##
############

ETHER_ANY = "\x00"*6
ETHER_BROADCAST = "\xff"*6

ETH_P_ALL = 3
ETH_P_IP = 0x800
ETH_P_ARP = 0x806

# From net/if_arp.h
ARPHDR_ETHER = 1
ARPHDR_METRICOM = 23
ARPHDR_PPP = 512
ARPHDR_LOOPBACK = 772
ARPHDR_TUN = 65534

# From bits/ioctls.h
SIOCGIFHWADDR  = 0x8927          # Get hardware address    
SIOCGIFADDR    = 0x8915          # get PA address          
SIOCGIFNETMASK = 0x891b          # get network PA mask     
SIOCGIFNAME    = 0x8910          # get iface name          
SIOCSIFLINK    = 0x8911          # set iface channel       
SIOCGIFCONF    = 0x8912          # get iface list          
SIOCGIFFLAGS   = 0x8913          # get flags               
SIOCSIFFLAGS   = 0x8914          # set flags               
SIOCGIFINDEX   = 0x8933          # name -> if_index mapping
SIOCGIFCOUNT   = 0x8938          # get number of devices


# From if.h
IFF_UP = 0x1               # Interface is up.
IFF_BROADCAST = 0x2        # Broadcast address valid.
IFF_DEBUG = 0x4            # Turn on debugging.
IFF_LOOPBACK = 0x8         # Is a loopback net.
IFF_POINTOPOINT = 0x10     # Interface is point-to-point link.
IFF_NOTRAILERS = 0x20      # Avoid use of trailers.
IFF_RUNNING = 0x40         # Resources allocated.
IFF_NOARP = 0x80           # No address resolution protocol.
IFF_PROMISC = 0x100        # Receive all packets.



# From netpacket/packet.h
PACKET_ADD_MEMBERSHIP  = 1
PACKET_DROP_MEMBERSHIP = 2
PACKET_RECV_OUTPUT     = 3
PACKET_RX_RING         = 5
PACKET_STATISTICS      = 6
PACKET_MR_MULTICAST    = 0
PACKET_MR_PROMISC      = 1
PACKET_MR_ALLMULTI     = 2


# From bits/socket.h
SOL_PACKET = 263
# From asm/socket.h
SO_ATTACH_FILTER = 26
SOL_SOCKET = 1

# From net/route.h
RTF_UP = 0x0001  # Route usable
RTF_REJECT = 0x0200

# From BSD net/bpf.h
#BIOCIMMEDIATE=0x80044270
BIOCIMMEDIATE=-2147204496

MTU = 1600

 
# file parsing to get some values :

def load_protocols(filename):
    spaces = re.compile("[ \t]+|\n")
    dct = DADict(_name=filename)
    try:
        for l in open(filename):
            try:
                if l[0] in ["#","\n"]:
                    continue
                lt = tuple(re.split(spaces, l))
                if len(lt) < 3:
                    continue
                dct[lt[2]] = int(lt[1])
            except Exception,e:
                log_loading.info("Couldn't parse file [%s]: line [%r] (%s)" % (filename,l,e))
        f.close()
    except IOError:
        log_loading.info("Can't open /etc/protocols file")
    return dct

IP_PROTOS=load_protocols("/etc/protocols")

def load_ethertypes(filename):
    spaces = re.compile("[ \t]+|\n")
    dct = DADict(_name=filename)
    try:
        f=open(filename)
        for l in f:
            try:
                if l[0] in ["#","\n"]:
                    continue
                lt = tuple(re.split(spaces, l))
                if len(lt) < 2:
                    continue
                dct[lt[0]] = int(lt[1], 16)
            except Exception,e:
                log_loading.info("Couldn't parse file [%s]: line [%r] (%s)" % (filename,l,e))
        f.close()
    except IOError,msg:
        pass
    return dct

ETHER_TYPES=load_ethertypes("/etc/ethertypes")

def load_services(filename):
    spaces = re.compile("[ \t]+|\n")
    tdct=DADict(_name="%s-tcp"%filename)
    udct=DADict(_name="%s-udp"%filename)
    try:
        f=open(filename)
        for l in f:
            try:
                if l[0] in ["#","\n"]:
                    continue
                lt = tuple(re.split(spaces, l))
                if len(lt) < 2:
                    continue
                if lt[1].endswith("/tcp"):
                    tdct[lt[0]] = int(lt[1].split('/')[0])
                elif lt[1].endswith("/udp"):
                    udct[lt[0]] = int(lt[1].split('/')[0])
            except Exception,e:
                log_loading.warning("Couldn't file [%s]: line [%r] (%s)" % (filename,l,e))
        f.close()
    except IOError:
        log_loading.info("Can't open /etc/services file")
    return tdct,udct

TCP_SERVICES,UDP_SERVICES=load_services("/etc/services")

class ManufDA(DADict):
    def fixname(self, val):
        return val
    def _get_manuf_couple(self, mac):
        oui = ":".join(mac.split(":")[:3]).upper()
        return self.__dict__.get(oui,(mac,mac))
    def _get_manuf(self, mac):
        return self._get_manuf_couple(mac)[1]
    def _get_short_manuf(self, mac):
        return self._get_manuf_couple(mac)[0]
    def _resolve_MAC(self, mac):
        oui = ":".join(mac.split(":")[:3]).upper()
        if oui in self:
            return ":".join([self[oui][0]]+ mac.split(":")[3:])
        return mac
        
        
        

def load_manuf(filename):
    try:
        manufdb=ManufDA(_name=filename)
        for l in open(filename):
            try:
                l = l.strip()
                if not l or l.startswith("#"):
                    continue
                oui,shrt=l.split()[:2]
                i = l.find("#")
                if i < 0:
                    lng=shrt
                else:
                    lng = l[i+2:]
                manufdb[oui] = shrt,lng
            except Exception,e:
                log_loadding.warning("Couldn't parse one line from [%s] [%r] (%s)" % (filename, l, e))
    except IOError:
        #log_loading.warning("Couldn't open [%s] file" % filename)
        pass
    return manufdb
    
MANUFDB = load_manuf("/usr/share/wireshark/wireshark/manuf")




###########
## Tools ##
###########

def sane_color(x):
    r=""
    for i in x:
        j = ord(i)
        if (j < 32) or (j >= 127):
            r=r+conf.color_theme.not_printable(".")
        else:
            r=r+i
    return r

def sane(x):
    r=""
    for i in x:
        j = ord(i)
        if (j < 32) or (j >= 127):
            r=r+"."
        else:
            r=r+i
    return r

def lhex(x):
    if type(x) is int:
        return hex(x)
    elif type(x) is tuple:
        return "(%s)" % ", ".join(map(lhex, x))
    elif type(x) is list:
        return "[%s]" % ", ".join(map(lhex, x))
    else:
        return x

def hexdump(x):
    x=str(x)
    l = len(x)
    i = 0
    while i < l:
        print "%04x  " % i,
        for j in range(16):
            if i+j < l:
                print "%02X" % ord(x[i+j]),
            else:
                print "  ",
            if j%16 == 7:
                print "",
        print " ",
        print sane_color(x[i:i+16])
        i += 16

def linehexdump(x, onlyasc=0, onlyhex=0):
    x = str(x)
    l = len(x)
    if not onlyasc:
        for i in range(l):
            print "%02X" % ord(x[i]),
        print "",
    if not onlyhex:
        print sane_color(x)

def chexdump(x):
    x=str(x)
    print ", ".join(map(lambda x: "%#04x"%ord(x), x))
    
def hexstr(x, onlyasc=0, onlyhex=0):
    s = []
    if not onlyasc:
        s.append(" ".join(map(lambda x:"%02x"%ord(x), x)))
    if not onlyhex:
        s.append(sane(x)) 
    return "  ".join(s)


def hexdiff(x,y, gran=5):
    """hexdiff(before, after, gran=5)
    gran: granularity in bytes for similarity matching. Must be >= 1"""
    x=str(x)
    y=str(y)
    if gran <= 0:
        gran = 1

    i=j=0
    ii=jj=-1

    diff = []
    cdiff = ""
    while i < len(x) and j < len(y):
        if x[i] == y[j] and ii == jj == -1:
            cdiff += x[i]
            i+=1; j+=1
            continue
        if ii == jj == -1:
            if cdiff:
                diff.append((0,cdiff))
                cdiff = ""
            ii = i; jj = j
            i += 1; j+= 1
            continue
        k = l = -1
        if i+gran < len(x) or j+gran >= len(y):
            k = y[jj:j+gran].find(x[i:i+gran])
        if k != -1:
            j = jj+k
        if j+gran < len(y) or i+gran >= len(x):
            l = x[ii:i+gran].find(y[j:j+gran])
        if l != -1:
            i = ii+l
            
        if k != -1 or l != -1:
            if i != ii:
                diff.append((-1, x[ii:i]))
            if j != jj:
                diff.append((+1, y[jj:j]))
            ii = jj = -1
        else:
            i += 1
            j += 1

    if cdiff:
        diff.append((0,cdiff))

    if ii>=0:
        i=ii
    if i < len(x):
        diff.append((-1,x[i:]))
    if jj>=0:
        j=jj
    if j < len(y):
        diff.append((+1,y[j:]))

    colorize = { 0: lambda x:x,
                -1: conf.color_theme.left,
                 1: conf.color_theme.right }
    i = j = 0
    for s,h in diff:
        
        l = len(h)
        u = -(j%16)
        while u < l:
            line = ""
            if s <= 0:
                line += "%04x " % (i+u)
            else:
                line += "     "
            if s >= 0:
                line += "%04x   " % (j+u)
            else:
                line += "       "
            ch = ""
            for v in range(16):
                if 0 <= u+v < l:
                    c = h[u+v]
                    line += "%02X " % ord(c)
                    if 32 <= ord(c) < 127:
                        ch += colorize[s](c)
                    else:
                        ch += conf.color_theme.not_printable(".")
                else:
                    line += "   "
                    ch += " "
                if v%16 == 7:
                    line += " "
            line += "  "
            line = colorize[s](line)
            line += ch
            u += 16
            print line
        if s <= 0:
            i += l
        if s >= 0:
            j += l


if BIG_ENDIAN:
    CRCPOLY=0x04c11db7L
else:
    CRCPOLY=0xedb88320L

crc32 = zlib.crc32


def checksum(pkt):
    pkt=str(pkt)
    s=0
    if len(pkt) % 2 == 1:
        pkt += "\0"
    for i in range(len(pkt)/2):
        s = s +  (struct.unpack("!H",pkt[2*i:2*i+2])[0])
    s = (s >> 16) + (s & 0xffff)
    s += s >> 16
    return  ~s & 0xffff

def warning(x):
    log_runtime.warning(x)

def mac2str(mac):
    return "".join(map(lambda x: chr(int(x,16)), mac.split(":")))

def str2mac(s):
    return ("%02x:"*6)[:-1] % tuple(map(ord, s)) 

def strxor(x,y):
    return "".join(map(lambda x,y:chr(ord(x)^ord(y)),x,y))

def atol(x):
    try:
        ip = inet_aton(x)
    except socket.error:
        ip = inet_aton(socket.gethostbyname(x))
    return struct.unpack("I", ip)[0]
def ltoa(x):
    return inet_ntoa(struct.pack("I", x))

def itom(x):
    return socket.ntohl((0xffffffff00000000L>>x)&0xffffffffL)&0xffffffffL

def do_graph(graph,prog=None,type="svg",target=None):
    """do_graph(graph, prog=conf.prog.dot, type="svg",target="| conf.prog.display"):
    graph: GraphViz graph description
    type: output type (svg, ps, gif, jpg, etc.), passed to dot's "-T" option
    target: filename or redirect. Defaults pipe to Imagemagick's display program
    prog: which graphviz program to use"""
    if prog is None:
        prog = conf.prog.dot
    if target is None:
        target = "| %s" % conf.prog.display
    w,r = os.popen2("%s -T %s %s" % (prog,type,target))
    w.write(graph)
    w.close()

_TEX_TR = {
    "{":"{\\tt\\char123}",
    "}":"{\\tt\\char125}",
    "\\":"{\\tt\\char92}",
    "^":"\\^{}",
    "$":"\\$",
    "#":"\\#",
    "~":"\\~",
    "_":"\\_",
    "&":"\\&",
    "%":"\\%",
    "|":"{\\tt\\char124}",
    "~":"{\\tt\\char126}",
    "<":"{\\tt\\char60}",
    ">":"{\\tt\\char62}",
    }
    
def tex_escape(x):
    s = ""
    for c in x:
        s += _TEX_TR.get(c,c)
    return s

def colgen(*lstcol,**kargs):
    """Returns a generator that mixes provided quantities forever
    trans: a function to convert the three arguments into a color. lambda x,y,z:(x,y,z) by default"""
    if len(lstcol) < 2:
        lstcol *= 2
    trans = kargs.get("trans", lambda x,y,z: (x,y,z))
    while 1:
        for i in range(len(lstcol)):
            for j in range(len(lstcol)):
                for k in range(len(lstcol)):
                    if i != j or j != k or k != i:
                        yield trans(lstcol[(i+j)%len(lstcol)],lstcol[(j+k)%len(lstcol)],lstcol[(k+i)%len(lstcol)])

def incremental_label(label="tag%05i", start=0):
    while True:
        yield label % start
        start += 1




##############################
## Session saving/restoring ##
##############################


def save_session(fname, session=None, pickleProto=-1):
    if session is None:
        session = scapy_session

    to_be_saved = session.copy()
        
    if to_be_saved.has_key("__builtins__"):
        del(to_be_saved["__builtins__"])

    for k in to_be_saved.keys():
        if type(to_be_saved[k]) in [types.TypeType, types.ClassType, types.ModuleType]:
             log_interactive.error("[%s] (%s) can't be saved." % (k, type(to_be_saved[k])))
             del(to_be_saved[k])

    try:
        os.rename(fname, fname+".bak")
    except OSError:
        pass
    f=gzip.open(fname,"wb")
    cPickle.dump(to_be_saved, f, pickleProto)
    f.close()

def load_session(fname):
    try:
        s = cPickle.load(gzip.open(fname,"rb"))
    except IOError:
        s = cPickle.load(open(fname,"rb"))
    scapy_session.clear()
    scapy_session.update(s)

def update_session(fname):
    try:
        s = cPickle.load(gzip.open(fname,"rb"))
    except IOError:
        s = cPickle.load(open(fname,"rb"))
    scapy_session.update(s)


def export_object(obj):
    print base64.encodestring(gzip.zlib.compress(cPickle.dumps(obj,2),9))

def import_object(obj=None):
    if obj is None:
        obj = sys.stdin.read()
    return cPickle.loads(gzip.zlib.decompress(base64.decodestring(obj.strip())))


def save_object(fname, obj):
    cPickle.dump(obj,gzip.open(fname,"wb"))

def load_object(fname):
    return cPickle.load(gzip.open(fname,"rb"))


#################
## Debug class ##
#################

class debug:
    recv=[]
    sent=[]
    match=[]


####################
## IP Tools class ##
####################

class IPTools:
    """Add more powers to a class that have a "src" attribute."""
    def whois(self):
        os.system("whois %s" % self.src)
    def ottl(self):
        t = [32,64,128,255]+[self.ttl]
        t.sort()
        return t[t.index(self.ttl)+1]
    def hops(self):
        return self.ottl()-self.ttl-1 


##############################
## Routing/Interfaces stuff ##
##############################

class Route:
    def __init__(self):
        self.resync()
        self.s=socket.socket(socket.AF_INET, socket.SOCK_DGRAM)

    def resync(self):
        self.routes = read_routes()

    def __repr__(self):
        rt = "Network         Netmask         Gateway         Iface           Output IP\n"
        for net,msk,gw,iface,addr in self.routes:
            rt += "%-15s %-15s %-15s %-15s %-15s\n" % (ltoa(net),
                                              ltoa(msk),
                                              gw,
                                              iface,
                                              addr)
        return rt

    def make_route(self, host=None, net=None, gw=None, dev=None):
        if host is not None:
            thenet,msk = host,32
        elif net is not None:
            thenet,msk = net.split("/")
            msk = int(msk)
        else:
            raise Scapy_Exception("make_route: Incorrect parameters. You should specify a host or a net")
        if gw is None:
            gw="0.0.0.0"
        if dev is None:
            if gw:
                nhop = gw
            else:
                nhop = thenet
            dev,ifaddr,x = self.route(nhop)
        else:
            ifaddr = get_if_addr(dev)
        return (atol(thenet), itom(msk), gw, dev, ifaddr)

    def add(self, *args, **kargs):
        """Ex:
        add(net="192.168.1.0/24",gw="1.2.3.4")
        """
        self.routes.append(self.make_route(*args,**kargs))

        
    def delt(self,  *args, **kargs):
        """delt(host|net, gw|dev)"""
        route = self.make_route(*args,**kargs)
        try:
            i=self.routes.index(route)
            del(self.routes[i])
        except ValueError:
            warning("no matching route found")
             
    def ifchange(self, iff, addr):
        the_addr,the_msk = (addr.split("/")+["32"])[:2]
        the_msk = itom(int(the_msk))
        the_rawaddr, = struct.unpack("I",inet_aton(the_addr))
        the_net = the_rawaddr & the_msk
        
        
        for i in range(len(self.routes)):
            net,msk,gw,iface,addr = self.routes[i]
            if iface != iff:
                continue
            if gw == '0.0.0.0':
                self.routes[i] = (the_net,the_msk,gw,iface,the_addr)
            else:
                self.routes[i] = (net,msk,gw,iface,the_addr)
        for i in arp_cache.keys():
            del(arp_cache[i])
        
                

    def ifdel(self, iff):
        new_routes=[]
        for rt in self.routes:
            if rt[3] != iff:
                new_routes.append(rt)
        self.routes=new_routes
        
    def ifadd(self, iff, addr):
        the_addr,the_msk = (addr.split("/")+["32"])[:2]
        the_msk = itom(int(the_msk))
        the_rawaddr, = struct.unpack("I",inet_aton(the_addr))
        the_net = the_rawaddr & the_msk
        self.routes.append((the_net,the_msk,'0.0.0.0',iff,the_addr))


    def route(self,dst):
        # Transform "192.168.*.1-5" to one IP of the set
        dst = dst.split("/")[0]
        dst = dst.replace("*","0") 
        while 1:
            l = dst.find("-")
            if l < 0:
                break
            m = (dst[l:]+".").find(".")
            dst = dst[:l]+dst[l+m:]

            
        try:
            dst=inet_aton(dst)
        except socket.error:
            dst=inet_aton(socket.gethostbyname(dst))
        dst,=struct.unpack("I",dst)
        pathes=[]
        for d,m,gw,i,a in self.routes:
            aa, = struct.unpack("I",inet_aton(a))
            if aa == dst:
                pathes.append((0xffffffffL,("lo",a,"0.0.0.0")))
            if (dst & m) == (d & m):
                pathes.append((m,(i,a,gw)))
        if not pathes:
            warning("No route found (no default route?)")
            return "lo","0.0.0.0","0.0.0.0" #XXX linux specific!
        # Choose the more specific route (greatest netmask).
        # XXX: we don't care about metrics
        pathes.sort()
        return pathes[-1][1] 
            
    def get_if_bcast(self, iff):
        for net, msk, gw, iface, addr in self.routes:
            if (iff == iface and net != 0L):
                bcast = atol(addr)|(~msk&0xffffffffL); # FIXME: check error in atol()
                return ltoa(bcast);
        warning("No broadcast address found for iface %s\n" % iff);

if DNET:
    def get_if_raw_hwaddr(iff):
        if iff[:2] == "lo":
            return (772, '\x00'*6)
        try:
            l = dnet.intf().get(iff)
            l = l["link_addr"]
        except:
            raise Scapy_Exception("Error in attempting to get hw address for interface [%s]" % iff)
        return l.type,l.data
    def get_if_raw_addr(ifname):
        i = dnet.intf()
        return i.get(ifname)["addr"].data
else:
    def get_if_raw_hwaddr(iff):
        return struct.unpack("16xh6s8x",get_if(iff,SIOCGIFHWADDR))

    def get_if_raw_addr(iff):
        try:
            return get_if(iff, SIOCGIFADDR)[20:24]
        except IOError:
            return "\0\0\0\0"


if PCAP:
    def get_if_list():
        # remove 'any' interface
        return map(lambda x:x[0],filter(lambda x:x[1] is None,pcap.findalldevs()))
    def get_working_if():
        try:
            return pcap.lookupdev()
        except pcap.pcapc.EXCEPTION:
            return 'lo'

    def attach_filter(s, filter):
        warning("attach_filter() should not be called in PCAP mode")
    def set_promisc(s,iff,val=1):
        warning("set_promisc() should not be called in DNET/PCAP mode")
    
else:
    def get_if_list():
        f=open("/proc/net/dev","r")
        lst = []
        f.readline()
        f.readline()
        for l in f:
            lst.append(l.split(":")[0].strip())
        return lst
    def get_working_if():
        for i in get_if_list():
            if i == 'lo':                
                continue
            ifflags = struct.unpack("16xH14x",get_if(i,SIOCGIFFLAGS))[0]
            if ifflags & IFF_UP:
                return i
        return "lo"
    def attach_filter(s, filter):
        # XXX We generate the filter on the interface conf.iface 
        # because tcpdump open the "any" interface and ppp interfaces
        # in cooked mode. As we use them in raw mode, the filter will not
        # work... one solution could be to use "any" interface and translate
        # the filter from cooked mode to raw mode
        # mode
        if not TCPDUMP:
            return
        try:
            f = os.popen("%s -i %s -ddd -s 1600 '%s'" % (conf.prog.tcpdump,conf.iface,filter))
        except OSError,msg:
            log_interactive.warning("Failed to execute tcpdump: (%s)")
            return
        lines = f.readlines()
        if f.close():
            raise Scapy_Exception("Filter parse error")
        nb = int(lines[0])
        bpf = ""
        for l in lines[1:]:
            bpf += struct.pack("HBBI",*map(long,l.split()))
    
        # XXX. Argl! We need to give the kernel a pointer on the BPF,
        # python object header seems to be 20 bytes. 36 bytes for x86 64bits arch.
        if X86_64:
            bpfh = struct.pack("HL", nb, id(bpf)+36)
        else:
            bpfh = struct.pack("HI", nb, id(bpf)+20)  
        s.setsockopt(SOL_SOCKET, SO_ATTACH_FILTER, bpfh)

    def set_promisc(s,iff,val=1):
        mreq = struct.pack("IHH8s", get_if_index(iff), PACKET_MR_PROMISC, 0, "")
        if val:
            cmd = PACKET_ADD_MEMBERSHIP
        else:
            cmd = PACKET_DROP_MEMBERSHIP
        s.setsockopt(SOL_PACKET, cmd, mreq)


if not LINUX:

    def new_read_routes():

        rtlst = []
        def addrt(rt,lst):
            dst,gw = rt
            lst.append(rt)

        r = dnet.route()
        print r.loop(addrt, rtlst)
        return rtlst

    def read_routes():
        if SOLARIS:
            f=os.popen("netstat -rvn") # -f inet
        else:
            f=os.popen("netstat -rn") # -f inet
        ok = 0
        mtu_present = False
        routes = []
        for l in f.readlines():
            if not l:
                break
            l = l.strip()
            if l.find("----") >= 0: # a separation line
                continue
            if l.find("Destination") >= 0:
                ok = 1
                if l.find("Mtu") >= 0:
                    mtu_present = True
                continue
            if ok == 0:
                continue
            if not l:
                break
            if SOLARIS:
                dest,mask,gw,netif,mxfrg,rtt,ref,flg = l.split()[:8]
            else:
                if mtu_present:
                    dest,gw,flg,ref,use,mtu,netif = l.split()[:7]
                else:
                    dest,gw,flg,ref,use,netif = l.split()[:6]
            if flg.find("Lc") >= 0:
                continue                
            if dest == "default":
                dest = 0L
                netmask = 0L
            else:
                if SOLARIS:
                    netmask, = struct.unpack("I",inet_aton(mask))
                elif "/" in dest:
                    dest,netmask = dest.split("/")
                    netmask = itom(int(netmask))
                else:
                    netmask = itom((dest.count(".") + 1) * 8)
                dest += ".0"*(3-dest.count("."))
                dest, = struct.unpack("I",inet_aton(dest))
            if not "G" in flg:
                gw = '0.0.0.0'
            ifaddr = get_if_addr(netif)
            routes.append((dest,netmask,gw,netif,ifaddr))
        f.close()
        return routes

    def read_interfaces():
        i = dnet.intf()
        ifflist = {}
        def addif(iff,lst):
            if not iff.has_key("addr"):
                return
            if not iff.has_key("link_addr"):
                return
            rawip = iff["addr"].data
            ip = inet_ntoa(rawip)
            rawll = iff["link_addr"].data
            ll = str2mac(rawll)
            lst[iff["name"]] = (rawll,ll,rawip,ip)
        i.loop(addif, ifflist)
        return ifflist

            
else:

    def read_routes():
        f=open("/proc/net/route","r")
        routes = []
        s=socket.socket(socket.AF_INET, socket.SOCK_DGRAM)
        ifreq = ioctl(s, SIOCGIFADDR,struct.pack("16s16x","lo"))
        addrfamily = struct.unpack("h",ifreq[16:18])[0]
        if addrfamily == socket.AF_INET:
            ifreq2 = ioctl(s, SIOCGIFNETMASK,struct.pack("16s16x","lo"))
            msk = struct.unpack("I",ifreq2[20:24])[0]
            dst = struct.unpack("I",ifreq[20:24])[0] & msk
            ifaddr = inet_ntoa(ifreq[20:24])
            routes.append((dst, msk, "0.0.0.0", "lo", ifaddr))
        else:
            warning("Interface lo: unkownn address family (%i)"% addrfamily)
    
        for l in f.readlines()[1:]:
            iff,dst,gw,flags,x,x,x,msk,x,x,x = l.split()
            flags = int(flags,16)
            if flags & RTF_UP == 0:
                continue
            if flags & RTF_REJECT:
                continue
            ifreq = ioctl(s, SIOCGIFADDR,struct.pack("16s16x",iff))
            addrfamily = struct.unpack("h",ifreq[16:18])[0]
            if addrfamily == socket.AF_INET:
                ifaddr = inet_ntoa(ifreq[20:24])
            else:
                warning("Interface %s: unkownn address family (%i)"%(iff, addrfamily))
                continue
            routes.append((long(dst,16),
                          long(msk,16),
                          inet_ntoa(struct.pack("I",long(gw,16))),
                          iff, ifaddr))
        
        f.close()
        return routes

    def get_if(iff,cmd):
        s=socket.socket()
        ifreq = ioctl(s, cmd, struct.pack("16s16x",iff))
        s.close()
        return ifreq


    def get_if_index(iff):
        return int(struct.unpack("I",get_if(iff, SIOCGIFINDEX)[16:20])[0])


    
def get_if_addr(iff):
    return inet_ntoa(get_if_raw_addr(iff))
    
def get_if_hwaddr(iff):
    addrfamily, mac = get_if_raw_hwaddr(iff)
    if addrfamily in [ARPHDR_ETHER,ARPHDR_LOOPBACK]:
        return str2mac(mac)
    else:
        raise Scapy_Exception("Unsupported address family (%i) for interface [%s]" % (addrfamily,iff))



#####################
## ARP cache stuff ##
#####################

ARPTIMEOUT=120

# XXX Fill arp_cache with /etc/ether and arp cache
arp_cache={}

if 0 and DNET: ## XXX Can't use this because it does not resolve IPs not in cache
    dnet_arp_object = dnet.arp()
    def getmacbyip(ip):
        tmp = map(ord, inet_aton(ip))
        if (tmp[0] & 0xf0) == 0xe0: # mcast @
            return "01:00:5e:%.2x:%.2x:%.2x" % (tmp[1]&0x7f,tmp[2],tmp[3])
        iff,a,gw = conf.route.route(ip)
        if iff == "lo":
            return "ff:ff:ff:ff:ff:ff"
        if gw != "0.0.0.0":
            ip = gw
        res = dnet_arp_object.get(dnet.addr(ip))
        if res is None:
            return None
        else:
            return res.ntoa()
else:
    def getmacbyip(ip):
        tmp = map(ord, inet_aton(ip))
        if (tmp[0] & 0xf0) == 0xe0: # mcast @
            return "01:00:5e:%.2x:%.2x:%.2x" % (tmp[1]&0x7f,tmp[2],tmp[3])
        iff,a,gw = conf.route.route(ip)
        if ( (iff == "lo") or (ip == conf.route.get_if_bcast(iff)) ):
            return "ff:ff:ff:ff:ff:ff"
        if gw != "0.0.0.0":
            ip = gw
    
        if arp_cache.has_key(ip):
            mac, timeout = arp_cache[ip]
            if not timeout or (time.time()-timeout < ARPTIMEOUT):
                return mac
        
        res = srp1(Ether(dst=ETHER_BROADCAST)/ARP(op="who-has", pdst=ip),
                  type=ETH_P_ARP,
                  iface = iff,
                  timeout=2,
                  verbose=0,
                  nofilter=1)
        if res is not None:
            mac = res.payload.hwsrc
            arp_cache[ip] = (mac,time.time())
            return mac
        return None
    

####################
## Random numbers ##
####################

class VolatileValue:
    def __repr__(self):
        return "<%s>" % self.__class__.__name__
    def __getattr__(self, attr):
        return getattr(self._fix(),attr)
    def _fix(self):
        return None


class RandField(VolatileValue):
    pass


class RandNum(RandField):
    min = 0
    max = 0
    def __init__(self, min, max):
        self.min = min
        self.max = max
    def _fix(self):
        # XXX: replace with sth that guarantee unicity
        return random.randrange(self.min, self.max)

class RandNumGamma(RandField):
    def __init__(self, alpha, beta):
        self.alpha = alpha
        self.beta = beta
    def _fix(self):
        return int(round(random.gammavariate(self.alpha, self.beta)))

class RandNumGauss(RandField):
    def __init__(self, mu, sigma):
        self.mu = mu
        self.sigma = sigma
    def _fix(self):
        return int(round(random.gauss(self.mu, self.sigma)))

class RandNumExpo(RandField):
    def __init__(self, lambd):
        self.lambd = lambd
    def _fix(self):
        return int(round(random.expovariate(self.lambd)))

class RandByte(RandNum):
    def __init__(self):
        RandNum.__init__(self, 0, 2L**8)

class RandShort(RandNum):
    def __init__(self):
        RandNum.__init__(self, 0, 2L**16)

class RandInt(RandNum):
    def __init__(self):
        RandNum.__init__(self, 0, 2L**32)

class RandSInt(RandNum):
    def __init__(self):
        RandNum.__init__(self, -2L**31, 2L**31)

class RandLong(RandNum):
    def __init__(self):
        RandNum.__init__(self, 0, 2L**64)

class RandSLong(RandNum):
    def __init__(self):
        RandNum.__init__(self, -2L**63, 2L**63)

class RandChoice(RandField):
    def __init__(self, *args):
        self._choice = args
    def _fix(self):
        return random.choice(self._choice)
    
class RandString(RandField):
    def __init__(self, size, chars="ABCDEFGHIJKLMNOPQRSTUVWXYZabcdefghijklmnopqrstuvwxyz0123456789"):
        self.chars = chars
        self.size = size
    def _fix(self):
        s = ""
        for i in range(self.size):
            s += random.choice(self.chars)
        return s

class RandBin(RandString):
    def __init__(self, size):
        RandString.__init__(self, size, "".join(map(chr,range(256))))


class RandTermString(RandString):
    def __init__(self, size, term):
        RandString.__init__(self, size, "".join(map(chr,range(1,256))))
        self.term = term
    def _fix(self):
        return RandString._fix(self)+self.term
    
    

class RandIP(RandString):
    def __init__(self, iptemplate="0.0.0.0/0"):
        self.ip = Net(iptemplate)
    def _fix(self):
        return self.ip.choice()

class RandMAC(RandString):
    def __init__(self, template="*"):
        template += ":*:*:*:*:*"
        template = template.split(":")
        self.mac = ()
        for i in range(6):
            if template[i] == "*":
                v = RandByte()
            elif "-" in template[i]:
                x,y = template[i].split("-")
                v = RandNum(int(x,16), int(y,16))
            else:
                v = int(template[i],16)
            self.mac += (v,)
    def _fix(self):
        return "%02x:%02x:%02x:%02x:%02x:%02x" % self.mac
    

class RandOID(RandString):
    def __init__(self, depth=RandNumExpo(0.1), idnum=RandNumExpo(0.01)):
        self.depth = depth
        self.idnum = idnum
    def _fix(self):
        return ".".join(map(str, [self.idnum for i in xrange(1+self.depth)]))
    

# Automatic timestamp

class AutoTime(VolatileValue):
    def __init__(self, base=None):
        if base == None:
            self.diff = 0
        else:
            self.diff = time.time()-base
    def _fix(self):
        return time.time()-self.diff
            
class IntAutoTime(AutoTime):
    def _fix(self):
        return int(time.time()-self.diff)



class DelayedEval(VolatileValue):
    """ Exemple of usage: DelayedEval("time.time()") """
    def __init__(self, expr):
        self.expr = expr
    def _fix(self):
        return eval(self.expr)


class IncrementalValue(VolatileValue):
    def __init__(self, start=0, step=1, restart=-1):
        self.start = self.val = start
        self.step = step
        self.restart = restart
    def _fix(self):
        v = self.val
        if self.val == self.restart :
            self.val = self.start
        else:
            self.val += self.step
        return v

def corrupt_bytes(s, p=0.01, n=None):
    s = array.array("B",str(s))
    l = len(s)
    if n is None:
        n = max(1,int(l*p))
    for i in random.sample(xrange(l), n):
        s[i] = random.randint(0,255)
    return s.tostring()

def corrupt_bits(s, p=0.01, n=None):
    s = array.array("B",str(s))
    l = len(s)*8
    if n is None:
        n = max(1,int(l*p))
    for i in random.sample(xrange(l), n):
        s[i/8] ^= 1 << (i%8)
    return s.tostring()

    
class CorruptedBytes(VolatileValue):
    def __init__(self, s, p=0.01, n=None):
        self.s = s
        self.p = p
        self.n = n
    def _fix(self):
        return corrupt_bytes(self.s, self.p, self.n)

class CorruptedBits(CorruptedBytes):
    def _fix(self):
        return corrupt_bits(self.s, self.p, self.n)




################
## Generators ##
################

class Gen(object):
    def __iter__(self):
        return iter([])
    
class SetGen(Gen):
    def __init__(self, set, _iterpacket=1):
        self._iterpacket=_iterpacket
        if type(set) is list:
            self.set = set
        elif isinstance(set, PacketList):
            self.set = list(set)
        else:
            self.set = [set]
    def transf(self, element):
        return element
    def __iter__(self):
        for i in self.set:
            if (type(i) is tuple) and (len(i) == 2) and type(i[0]) is int and type(i[1]) is int:
                if  (i[0] <= i[1]):
                    j=i[0]
                    while j <= i[1]:
                        yield j
                        j += 1
            elif isinstance(i, Gen) and (self._iterpacket or not isinstance(i,Packet)):
                for j in i:
                    yield j
            else:
                yield i
    def __repr__(self):
        return "<SetGen %s>" % self.set.__repr__()

class Net(Gen):
    """Generate a list of IPs from a network address or a name"""
    name = "ip"
    ipaddress = re.compile(r"^(\*|[0-2]?[0-9]?[0-9](-[0-2]?[0-9]?[0-9])?)\.(\*|[0-2]?[0-9]?[0-9](-[0-2]?[0-9]?[0-9])?)\.(\*|[0-2]?[0-9]?[0-9](-[0-2]?[0-9]?[0-9])?)\.(\*|[0-2]?[0-9]?[0-9](-[0-2]?[0-9]?[0-9])?)(/[0-3]?[0-9])?$")
    def __init__(self, net):
        self.repr=net

        tmp=net.split('/')+["32"]
        if not self.ipaddress.match(net):
            tmp[0]=socket.gethostbyname(tmp[0])
        netmask = int(tmp[1])

        def parse_digit(a,netmask):
            netmask = min(8,max(netmask,0))
            if a == "*":
                a = (0,256)
            elif a.find("-") >= 0:
                x,y = map(int,a.split("-"))
                if x > y:
                    y = x
                a = (x &  (0xffL<<netmask) , max(y, (x | (0xffL>>(8-netmask))))+1)
            else:
                a = (int(a) & (0xffL<<netmask),(int(a) | (0xffL>>(8-netmask)))+1)
            return a

        self.parsed = map(lambda x,y: parse_digit(x,y), tmp[0].split("."), map(lambda x,nm=netmask: x-nm, (8,16,24,32)))
                                                                                               
    def __iter__(self):
        for d in xrange(*self.parsed[3]):
            for c in xrange(*self.parsed[2]):
                for b in xrange(*self.parsed[1]):
                    for a in xrange(*self.parsed[0]):
                        yield "%i.%i.%i.%i" % (a,b,c,d)
    def choice(self):
        ip = []
        for v in self.parsed:
            ip.append(str(random.randint(v[0],v[1]-1)))
        return ".".join(ip) 
                          
    def __repr__(self):
        return "Net(%r)" % self.repr


#############
## Results ##
#############

class PacketList:
    res = []
    def __init__(self, res=None, name="PacketList", stats=None):
        """create a packet list from a list of packets
           res: the list of packets
           stats: a list of classes that will appear in the stats (defaults to [TCP,UDP,ICMP])"""
        if stats is None:
            stats = [ TCP,UDP,ICMP ]
        self.stats = stats
        if res is None:
            res = []
        if isinstance(res, PacketList):
            res = res.res
        self.res = res
        self.listname = name
    def _elt2pkt(self, elt):
        return elt
    def _elt2sum(self, elt):
        return elt.summary()
    def _elt2show(self, elt):
        return self._elt2sum(elt)
    def __repr__(self):
#        stats=dict.fromkeys(self.stats,0) ## needs python >= 2.3  :(
        stats = dict(map(lambda x: (x,0), self.stats))
        other = 0
        for r in self.res:
            f = 0
            for p in stats:
                if self._elt2pkt(r).haslayer(p):
                    stats[p] += 1
                    f = 1
                    break
            if not f:
                other += 1
        s = ""
        ct = conf.color_theme
        for p in stats:
            s += " %s%s%s" % (ct.packetlist_proto(p.name),
                              ct.punct(":"),
                              ct.packetlist_value(stats[p]))
        s += " %s%s%s" % (ct.packetlist_proto("Other"),
                          ct.punct(":"),
                          ct.packetlist_value(other))
        return "%s%s%s%s%s" % (ct.punct("<"),
                               ct.packetlist_name(self.listname),
                               ct.punct(":"),
                               s,
                               ct.punct(">"))
    def __getattr__(self, attr):
        return getattr(self.res, attr)
    def __getitem__(self, item):
        if isinstance(item,type) and issubclass(item,Packet):
            return self.__class__(filter(lambda x: item in self._elt2pkt(x),self.res),
                                  name="%s from %s"%(item.__name__,self.listname))
        if type(item) is slice:
            return self.__class__(self.res.__getitem__(item),
                                  name = "mod %s" % self.listname)
        return self.res.__getitem__(item)
    def __getslice__(self, *args, **kargs):
        return self.__class__(self.res.__getslice__(*args, **kargs),
                              name="mod %s"%self.listname)
    def __add__(self, other):
        return self.__class__(self.res+other.res,
                              name="%s+%s"%(self.listname,other.listname))
    def summary(self, prn=None, lfilter=None):
        """prints a summary of each packet
prn:     function to apply to each packet instead of lambda x:x.summary()
lfilter: truth function to apply to each packet to decide whether it will be displayed"""
        for r in self.res:
            if lfilter is not None:
                if not lfilter(r):
                    continue
            if prn is None:
                print self._elt2sum(r)
            else:
                print prn(r)
    def nsummary(self,prn=None, lfilter=None):
        """prints a summary of each packet with the packet's number
prn:     function to apply to each packet instead of lambda x:x.summary()
lfilter: truth function to apply to each packet to decide whether it will be displayed"""
        for i in range(len(self.res)):
            if lfilter is not None:
                if not lfilter(self.res[i]):
                    continue
            print conf.color_theme.id(i,"%04i"),
            if prn is None:
                print self._elt2sum(self.res[i])
            else:
                print prn(self.res[i])
    def display(self): # Deprecated. Use show()
        """deprecated. is show()"""
        self.show()
    def show(self, *args, **kargs):
        """Best way to display the packet list. Defaults to nsummary() method"""
        return self.nsummary(*args, **kargs)
    
    def filter(self, func):
        """Returns a packet list filtered by a truth function"""
        return self.__class__(filter(func,self.res),
                              name="filtered %s"%self.listname)
    def make_table(self, *args, **kargs):
        """Prints a table using a function that returs for each packet its head column value, head row value and displayed value
        ex: p.make_table(lambda x:(x[IP].dst, x[TCP].dport, x[TCP].sprintf("%flags%")) """
        return make_table(self.res, *args, **kargs)
    def make_lined_table(self, *args, **kargs):
        """Same as make_table, but print a table with lines"""
        return make_lined_table(self.res, *args, **kargs)
    def make_tex_table(self, *args, **kargs):
        """Same as make_table, but print a table with LaTeX syntax"""
        return make_tex_table(self.res, *args, **kargs)

    def plot(self, f, lfilter=None,**kargs):
        """Applies a function to each packet to get a value that will be plotted with GnuPlot. A gnuplot object is returned
        lfilter: a truth function that decides whether a packet must be ploted"""
        g=Gnuplot.Gnuplot()
        l = self.res
        if lfilter is not None:
            l = filter(lfilter, l)
        l = map(f,l)
        g.plot(Gnuplot.Data(l, **kargs))
        return g

    def diffplot(self, f, delay=1, lfilter=None, **kargs):
        """diffplot(f, delay=1, lfilter=None)
        Applies a function to couples (l[i],l[i+delay])"""
        g = Gnuplot.Gnuplot()
        l = self.res
        if lfilter is not None:
            l = filter(lfilter, l)
        l = map(f,l[:-delay],l[delay:])
        g.plot(Gnuplot.Data(l, **kargs))
        return g

    def multiplot(self, f, lfilter=None, **kargs):
        """Uses a function that returns a label and a value for this label, then plots all the values label by label"""
        g=Gnuplot.Gnuplot()
        l = self.res
        if lfilter is not None:
            l = filter(lfilter, l)

        d={}
        for e in l:
            k,v = f(e)
            if k in d:
                d[k].append(v)
            else:
                d[k] = [v]
        data=[]
        for k in d:
            data.append(Gnuplot.Data(d[k], title=k, **kargs))

        g.plot(*data)
        return g
        

    def rawhexdump(self):
        """Prints an hexadecimal dump of each packet in the list"""
        for p in self:
            hexdump(self._elt2pkt(p))

    def hexraw(self, lfilter=None):
        """Same as nsummary(), except that if a packet has a Raw layer, it will be hexdumped
        lfilter: a truth function that decides whether a packet must be displayed"""
        for i in range(len(self.res)):
            p = self._elt2pkt(self.res[i])
            if lfilter is not None and not lfilter(p):
                continue
            print "%s %s %s" % (conf.color_theme.id(i,"%04i"),
                                p.sprintf("%.time%"),
                                self._elt2sum(self.res[i]))
            if p.haslayer(Raw):
                hexdump(p.getlayer(Raw).load)

    def hexdump(self, lfilter=None):
        """Same as nsummary(), except that packets are also hexdumped
        lfilter: a truth function that decides whether a packet must be displayed"""
        for i in range(len(self.res)):
            p = self._elt2pkt(self.res[i])
            if lfilter is not None and not lfilter(p):
                continue
            print "%s %s %s" % (conf.color_theme.id(i,"%04i"),
                                p.sprintf("%.time%"),
                                self._elt2sum(self.res[i]))
            hexdump(p)

    def padding(self, lfilter=None):
        """Same as hexraw(), for Padding layer"""
        for i in range(len(self.res)):
            p = self._elt2pkt(self.res[i])
            if p.haslayer(Padding):
                if lfilter is None or lfilter(p):
                    print "%s %s %s" % (conf.color_theme.id(i,"%04i"),
                                        p.sprintf("%.time%"),
                                        self._elt2sum(self.res[i]))
                    hexdump(p.getlayer(Padding).load)

    def nzpadding(self, lfilter=None):
        """Same as padding() but only non null padding"""
        for i in range(len(self.res)):
            p = self._elt2pkt(self.res[i])
            if p.haslayer(Padding):
                pad = p.getlayer(Padding).load
                if pad == pad[0]*len(pad):
                    continue
                if lfilter is None or lfilter(p):
                    print "%s %s %s" % (conf.color_theme.id(i,"%04i"),
                                        p.sprintf("%.time%"),
                                        self._elt2sum(self.res[i]))
                    hexdump(p.getlayer(Padding).load)
        

    def conversations(self, getsrcdst=None,**kargs):
        """Graphes a conversations between sources and destinations and display it
        (using graphviz and imagemagick)
        getsrcdst: a function that takes an element of the list and return the source and dest
                   by defaults, return source and destination IP
        type: output type (svg, ps, gif, jpg, etc.), passed to dot's "-T" option
        target: filename or redirect. Defaults pipe to Imagemagick's display program
        prog: which graphviz program to use"""
        if getsrcdst is None:
            getsrcdst = lambda x:(x[IP].src, x[IP].dst)
        conv = {}
        for p in self.res:
            p = self._elt2pkt(p)
            try:
                c = getsrcdst(p)
            except:
                #XXX warning()
                continue
            conv[c] = conv.get(c,0)+1
        gr = 'digraph "conv" {\n'
        for s,d in conv:
            gr += '\t "%s" -> "%s"\n' % (s,d)
        gr += "}\n"        
        do_graph(gr, **kargs)

    def afterglow(self, src=None, event=None, dst=None, **kargs):
        """Experimental clone attempt of http://sourceforge.net/projects/afterglow
        each datum is reduced as src -> event -> dst and the data are graphed.
        by default we have IP.src -> IP.dport -> IP.dst"""
        if src is None:
            src = lambda x: x[IP].src
        if event is None:
            event = lambda x: x[IP].dport
        if dst is None:
            dst = lambda x: x[IP].dst
        sl = {}
        el = {}
        dl = {}
        for i in self.res:
            try:
                s,e,d = src(i),event(i),dst(i)
                if s in sl:
                    n,l = sl[s]
                    n += 1
                    if e not in l:
                        l.append(e)
                    sl[s] = (n,l)
                else:
                    sl[s] = (1,[e])
                if e in el:
                    n,l = el[e]
                    n+=1
                    if d not in l:
                        l.append(d)
                    el[e] = (n,l)
                else:
                    el[e] = (1,[d])
                dl[d] = dl.get(d,0)+1
            except:
                continue

        import math
        def normalize(n):
            return 2+math.log(n)/4.0

        def minmax(x):
            m,M = min(x),max(x)
            if m == M:
                m = 0
            if M == 0:
                M = 1
            return m,M

        mins,maxs = minmax(map(lambda (x,y): x, sl.values()))
        mine,maxe = minmax(map(lambda (x,y): x, el.values()))
        mind,maxd = minmax(dl.values())
    
        gr = 'digraph "afterglow" {\n\tedge [len=2.5];\n'

        gr += "# src nodes\n"
        for s in sl:
            n,l = sl[s]; n = 1+float(n-mins)/(maxs-mins)
            gr += '"src.%s" [label = "%s", shape=box, fillcolor="#FF0000", style=filled, fixedsize=1, height=%.2f,width=%.2f];\n' % (`s`,`s`,n,n)
        gr += "# event nodes\n"
        for e in el:
            n,l = el[e]; n = n = 1+float(n-mine)/(maxe-mine)
            gr += '"evt.%s" [label = "%s", shape=circle, fillcolor="#00FFFF", style=filled, fixedsize=1, height=%.2f, width=%.2f];\n' % (`e`,`e`,n,n)
        for d in dl:
            n = dl[d]; n = n = 1+float(n-mind)/(maxd-mind)
            gr += '"dst.%s" [label = "%s", shape=triangle, fillcolor="#0000ff", style=filled, fixedsize=1, height=%.2f, width=%.2f];\n' % (`d`,`d`,n,n)

        gr += "###\n"
        for s in sl:
            n,l = sl[s]
            for e in l:
                gr += ' "src.%s" -> "evt.%s";\n' % (`s`,`e`) 
        for e in el:
            n,l = el[e]
            for d in l:
                gr += ' "evt.%s" -> "dst.%s";\n' % (`e`,`d`) 
            
        gr += "}"
        open("/tmp/aze","w").write(gr)
        do_graph(gr, **kargs)
        

        
    def timeskew_graph(self, ip, **kargs):
        """Tries to graph the timeskew between the timestamps and real time for a given ip"""
        res = map(lambda x: self._elt2pkt(x), self.res)
        b = filter(lambda x:x.haslayer(IP) and x.getlayer(IP).src == ip and x.haslayer(TCP), res)
        c = []
        for p in b:
            opts = p.getlayer(TCP).options
            for o in opts:
                if o[0] == "Timestamp":
                    c.append((p.time,o[1][0]))
        if not c:
            warning("No timestamps found in packet list")
            return
        d = map(lambda (x,y): (x%2000,((x-c[0][0])-((y-c[0][1])/1000.0))),c)
        g = Gnuplot.Gnuplot()
        g.plot(Gnuplot.Data(d,**kargs))
        return g
        
    def _dump_document(self, **kargs):
        d = pyx.document.document()
        l = len(self.res)
        for i in range(len(self.res)):
            elt = self.res[i]
            c = self._elt2pkt(elt).canvas_dump(**kargs)
            cbb = c.bbox()
            c.text(cbb.left(),cbb.top()+1,r"\font\cmssfont=cmss12\cmssfont{Frame %i/%i}" % (i,l),[pyx.text.size.LARGE])
            if conf.verb >= 2:
                os.write(1,".")
            d.append(pyx.document.page(c, paperformat=pyx.document.paperformat.A4,
                                       margin=1*pyx.unit.t_cm,
                                       fittosize=1))
        return d
                     
                 

    def psdump(self, filename = None, **kargs):
        """Creates a multipage poscript file with a psdump of every packet
        filename: name of the file to write to. If empty, a temporary file is used and
                  conf.prog.psreader is called"""
        d = self._dump_document(**kargs)
        if filename is None:
            filename = "/tmp/scapy.psd.%i" % os.getpid()
            d.writePSfile(filename)
            os.system("%s %s.ps &" % (conf.prog.psreader,filename))
        else:
            d.writePSfile(filename)
        print
        
    def pdfdump(self, filename = None, **kargs):
        """Creates a PDF file with a psdump of every packet
        filename: name of the file to write to. If empty, a temporary file is used and
                  conf.prog.pdfreader is called"""
        d = self._dump_document(**kargs)
        if filename is None:
            filename = "/tmp/scapy.psd.%i" % os.getpid()
            d.writePDFfile(filename)
            os.system("%s %s.pdf &" % (conf.prog.pdfreader,filename))
        else:
            d.writePDFfile(filename)
        print

    def sr(self,multi=0):
        """sr([multi=1]) -> (SndRcvList, PacketList)
        Matches packets in the list and return ( (matched couples), (unmatched packets) )"""
        remain = self.res[:]
        sr = []
        i = 0
        while i < len(remain):
            s = remain[i]
            j = i
            while j < len(remain)-1:
                j += 1
                r = remain[j]
                if r.answers(s):
                    sr.append((s,r))
                    if multi:
                        remain[i]._answered=1
                        remain[j]._answered=2
                        continue
                    del(remain[j])
                    del(remain[i])
                    i -= 1
                    break
            i += 1
        if multi:
            remain = filter(lambda x:not hasattr(x,"_answered"), remain)
        return SndRcvList(sr),PacketList(remain)
        


        


class Dot11PacketList(PacketList):
    def __init__(self, res=None, name="Dot11List", stats=None):
        if stats is None:
            stats = [Dot11WEP, Dot11Beacon, UDP, ICMP, TCP]

        PacketList.__init__(self, res, name, stats)
    def toEthernet(self):
        data = map(lambda x:x.getlayer(Dot11), filter(lambda x : x.haslayer(Dot11) and x.type == 2, self.res))
        r2 = []
        for p in data:
            q = p.copy()
            q.unwep()
            r2.append(Ether()/q.payload.payload.payload) #Dot11/LLC/SNAP/IP
        return PacketList(r2,name="Ether from %s"%self.listname)
        
        

class SndRcvList(PacketList):
    def __init__(self, res=None, name="Results", stats=None):
        PacketList.__init__(self, res, name, stats)
    def _elt2pkt(self, elt):
        return elt[1]
    def _elt2sum(self, elt):
        return "%s ==> %s" % (elt[0].summary(),elt[1].summary()) 


class ARPingResult(SndRcvList):
    def __init__(self, res=None, name="ARPing", stats=None):
        PacketList.__init__(self, res, name, stats)

    def show(self):
        for s,r in self.res:
            print r.sprintf("%Ether.src% %ARP.psrc%")


class AS_resolver:
    server = None
    options = "-k" 
    def __init__(self, server=None, port=43, options=None):
        if server is not None:
            self.server = server
        self.port = port
        if options is not None:
            self.options = options
        
    def _start(self):
        self.s = socket.socket(socket.AF_INET, socket.SOCK_STREAM)
        self.s.connect((self.server,self.port))
        if self.options:
            self.s.send(self.options+"\n")
            self.s.recv(8192)
    def _stop(self):
        self.s.close()
        
    def _parse_whois(self, txt):
        asn,desc = None,""
        for l in txt.splitlines():
            if not asn and l.startswith("origin:"):
                asn = l[7:].strip()
            if l.startswith("descr:"):
                if desc:
                    desc += r"\n"
                desc += l[6:].strip()
            if asn is not None and desc:
                break
        return asn,desc.strip()

    def _resolve_one(self, ip):
        self.s.send("%s\n" % ip)
        x = ""
        while not ("%" in x  or "source" in x):
            x += self.s.recv(8192)
        asn, desc = self._parse_whois(x)
        return ip,asn,desc
    def resolve(self, *ips):
        self._start()
        ret = []
        for ip in ips:
            ip,asn,desc = self._resolve_one(ip)
            if asn is not None:
                ret.append((ip,asn,desc))
        self._stop()
        return ret

class AS_resolver_riswhois(AS_resolver):
    server = "riswhois.ripe.net"
    options = "-k -M -1"


class AS_resolver_radb(AS_resolver):
    server = "whois.ra.net"
    options = "-k -M"
    

class AS_resolver_cymru(AS_resolver):
    server = "whois.cymru.com"
    options = None
    def resolve(self, *ips):
        ASNlist = []
        s = socket.socket(socket.AF_INET, socket.SOCK_STREAM)
        s.connect((self.server,self.port))
        s.send("begin\r\n"+"\r\n".join(ips)+"\r\nend\r\n")
        r = ""
        while 1:
            l = s.recv(8192)
            if l == "":
                break
            r += l
        s.close()
        for l in r.splitlines()[1:]:
            if "|" not in l:
                continue
            asn,ip,desc = map(str.strip, l.split("|"))
            if asn == "NA":
                continue
            asn = int(asn)
            ASNlist.append((ip,asn,desc))
        return ASNlist

class AS_resolver_multi(AS_resolver):
    resolvers_list = ( AS_resolver_cymru(),AS_resolver_riswhois(),AS_resolver_radb() )
    def __init__(self, *reslist):
        if reslist:
            self.resolvers_list = reslist
    def resolve(self, *ips):
        todo = ips
        ret = []
        for ASres in self.resolvers_list:
            res = ASres.resolve(*todo)
            resolved = [ ip for ip,asn,desc in res ]
            todo = [ ip for ip in todo if ip not in resolved ]
            ret += res
        return ret
    
    

class TracerouteResult(SndRcvList):
    def __init__(self, res=None, name="Traceroute", stats=None):
        PacketList.__init__(self, res, name, stats)
        self.graphdef = None
        self.graphASres = 0
        self.padding = 0
        self.hloc = None
        self.nloc = None

    def show(self):
        return self.make_table(lambda (s,r): (s.sprintf("%IP.dst%:{TCP:tcp%ir,TCP.dport%}{UDP:udp%ir,UDP.dport%}{ICMP:ICMP}"),
                                              s.ttl,
                                              r.sprintf("%-15s,IP.src% {TCP:%TCP.flags%}{ICMP:%ir,ICMP.type%}")))


    def get_trace(self):
        trace = {}
        for s,r in self.res:
            if IP not in s:
                continue
            d = s[IP].dst
            if d not in trace:
                trace[d] = {}
            trace[d][s[IP].ttl] = r[IP].src, ICMP not in r
        for k in trace.values():
            m = filter(lambda x:k[x][1], k.keys())
            if not m:
                continue
            m = min(m)
            for l in k.keys():
                if l > m:
                    del(k[l])
        return trace

    def trace3D(self):
        """Give a 3D representation of the traceroute.
        right button: rotate the scene
        middle button: zoom
        left button: move the scene
        left button on a ball: toggle IP displaying
        ctrl-left button on a ball: scan ports 21,22,23,25,80 and 443 and display the result"""
        trace = self.get_trace()
        import visual

        class IPsphere(visual.sphere):
            def __init__(self, ip, **kargs):
                visual.sphere.__init__(self, **kargs)
                self.ip=ip
                self.label=None
                self.setlabel(self.ip)
            def setlabel(self, txt,visible=None):
                if self.label is not None:
                    if visible is None:
                        visible = self.label.visible
                    self.label.visible = 0
                elif visible is None:
                    visible=0
                self.label=visual.label(text=txt, pos=self.pos, space=self.radius, xoffset=10, yoffset=20, visible=visible)
            def action(self):
                self.label.visible ^= 1

        visual.scene = visual.display()
        visual.scene.exit_on_close(0)
        start = visual.box()
        rings={}
        tr3d = {}
        for i in trace:
            tr = trace[i]
            tr3d[i] = []
            ttl = tr.keys()
            for t in range(1,max(ttl)+1):
                if t not in rings:
                    rings[t] = []
                if t in tr:
                    if tr[t] not in rings[t]:
                        rings[t].append(tr[t])
                    tr3d[i].append(rings[t].index(tr[t]))
                else:
                    rings[t].append(("unk",-1))
                    tr3d[i].append(len(rings[t])-1)
        for t in rings:
            r = rings[t]
            l = len(r)
            for i in range(l):
                if r[i][1] == -1:
                    col = (0.75,0.75,0.75)
                elif r[i][1]:
                    col = visual.color.green
                else:
                    col = visual.color.blue
                
                s = IPsphere(pos=((l-1)*visual.cos(2*i*visual.pi/l),(l-1)*visual.sin(2*i*visual.pi/l),2*t),
                             ip = r[i][0],
                             color = col)
                for trlst in tr3d.values():
                    if t <= len(trlst):
                        if trlst[t-1] == i:
                            trlst[t-1] = s
        forecol = colgen(0.625, 0.4375, 0.25, 0.125)
        for trlst in tr3d.values():
            col = forecol.next()
            start = (0,0,0)
            for ip in trlst:
                visual.cylinder(pos=start,axis=ip.pos-start,color=col,radius=0.2)
                start = ip.pos
        
        movcenter=None
        while 1:
            if visual.scene.kb.keys:
                k = visual.scene.kb.getkey()
                if k == "esc":
                    break
            if visual.scene.mouse.events:
                ev = visual.scene.mouse.getevent()
                if ev.press == "left":
                    o = ev.pick
                    if o:
                        if ev.ctrl:
                            if o.ip == "unk":
                                continue
                            savcolor = o.color
                            o.color = (1,0,0)
                            a,b=sr(IP(dst=o.ip)/TCP(dport=[21,22,23,25,80,443]),timeout=2)
                            o.color = savcolor
                            if len(a) == 0:
                                txt = "%s:\nno results" % o.ip
                            else:
                                txt = "%s:\n" % o.ip
                                for s,r in a:
                                    txt += r.sprintf("{TCP:%IP.src%:%TCP.sport% %TCP.flags%}{TCPerror:%IPerror.dst%:%TCPerror.dport% %IP.src% %ir,ICMP.type%}\n")
                            o.setlabel(txt, visible=1)
                        else:
                            if hasattr(o, "action"):
                                o.action()
                elif ev.drag == "left":
                    movcenter = ev.pos
                elif ev.drop == "left":
                    movcenter = None
            if movcenter:
                visual.scene.center -= visual.scene.mouse.pos-movcenter
                movcenter = visual.scene.mouse.pos
                
                
    def world_trace(self):
        ips = {}
        rt = {}
        ports_done = {}
        for s,r in self.res:
            ips[r.src] = None
            if s.haslayer(TCP) or s.haslayer(UDP):
                trace_id = (s.src,s.dst,s.proto,s.dport)
            elif s.haslayer(ICMP):
                trace_id = (s.src,s.dst,s.proto,s.type)
            else:
                trace_id = (s.src,s.dst,s.proto,0)
            trace = rt.get(trace_id,{})
            if not r.haslayer(ICMP) or r.type != 11:
                if ports_done.has_key(trace_id):
                    continue
                ports_done[trace_id] = None
            trace[s.ttl] = r.src
            rt[trace_id] = trace

        trt = {}
        for trace_id in rt:
            trace = rt[trace_id]
            loctrace = []
            for i in range(max(trace.keys())):
                ip = trace.get(i,None)
                if ip is None:
                    continue
                loc = locate_ip(ip)
                if loc is None:
                    continue
#                loctrace.append((ip,loc)) # no labels yet
                loctrace.append(loc)
            if loctrace:
                trt[trace_id] = loctrace

        tr = map(lambda x: Gnuplot.Data(x,with="lines"), trt.values())
        g = Gnuplot.Gnuplot()
        world = Gnuplot.File(conf.gnuplot_world,with="lines")
        g.plot(world,*tr)
        return g

    def make_graph(self,ASres=None,padding=0):
        if ASres is None:
            ASres = conf.AS_resolver
        self.graphASres = ASres
        self.graphpadding = padding
        ips = {}
        rt = {}
        ports = {}
        ports_done = {}
        for s,r in self.res:
            r = r[IP] or r[IPv6] or r
            s = s[IP] or s[IPv6] or s
            ips[r.src] = None
            if TCP in s:
                trace_id = (s.src,s.dst,6,s.dport)
            elif UDP in s:
                trace_id = (s.src,s.dst,17,s.dport)
            elif ICMP in s:
                trace_id = (s.src,s.dst,1,s.type)
            else:
                trace_id = (s.src,s.dst,s.proto,0)
            trace = rt.get(trace_id,{})
            ttl = IPv6 in s and s.hlim or s.ttl
            if not (ICMP in r and r[ICMP].type == 11) and not (IPv6 in r and ICMPv6TimeExceeded in r):
                if trace_id in ports_done:
                    continue
                ports_done[trace_id] = None
                p = ports.get(r.src,[])
                if TCP in r:
                    p.append(r.sprintf("<T%ir,TCP.sport%> %TCP.sport% %TCP.flags%"))
                    trace[ttl] = r.sprintf('"%r,src%":T%ir,TCP.sport%')
                elif UDP in r:
                    p.append(r.sprintf("<U%ir,UDP.sport%> %UDP.sport%"))
                    trace[ttl] = r.sprintf('"%r,src%":U%ir,UDP.sport%')
                elif ICMP in r:
                    p.append(r.sprintf("<I%ir,ICMP.type%> ICMP %ICMP.type%"))
                    trace[ttl] = r.sprintf('"%r,src%":I%ir,ICMP.type%')
                else:
                    p.append(r.sprintf("{IP:<P%ir,proto%> IP %proto%}{IPv6:<P%ir,nh%> IPv6 %nh%}"))
                    trace[ttl] = r.sprintf('"%r,src%":{IP:P%ir,proto%}{IPv6:P%ir,nh%}')
                ports[r.src] = p
            else:
                trace[ttl] = r.sprintf('"%r,src%"')
            rt[trace_id] = trace
    
        # Fill holes with unk%i nodes
        unknown_label = incremental_label("unk%i")
        blackholes = []
        bhip = {}
        for rtk in rt:
            trace = rt[rtk]
            k = trace.keys()
            for n in range(min(k), max(k)):
                if not trace.has_key(n):
                    trace[n] = unknown_label.next()
            if not ports_done.has_key(rtk):
                if rtk[2] == 1: #ICMP
                    bh = "%s %i/icmp" % (rtk[1],rtk[3])
                elif rtk[2] == 6: #TCP
                    bh = "%s %i/tcp" % (rtk[1],rtk[3])
                elif rtk[2] == 17: #UDP                    
                    bh = '%s %i/udp' % (rtk[1],rtk[3])
                else:
                    bh = '%s %i/proto' % (rtk[1],rtk[2]) 
                ips[bh] = None
                bhip[rtk[1]] = bh
                bh = '"%s"' % bh
                trace[max(k)+1] = bh
                blackholes.append(bh)
    
        # Find AS numbers
        ASN_query_list = dict.fromkeys(map(lambda x:x.rsplit(" ",1)[0],ips)).keys()
        if ASres is None:            
            ASNlist = []
        else:
            ASNlist = ASres.resolve(*ASN_query_list)            
    
        ASNs = {}
        ASDs = {}
        for ip,asn,desc, in ASNlist:
            if asn is None:
                continue
            iplist = ASNs.get(asn,[])
            if ip in bhip:
                if ip in ports:
                    iplist.append(ip)
                iplist.append(bhip[ip])
            else:
                iplist.append(ip)
            ASNs[asn] = iplist
            ASDs[asn] = desc
    
    
        backcolorlist=colgen("60","86","ba","ff")
        forecolorlist=colgen("a0","70","40","20")
    
        s = "digraph trace {\n"
    
        s += "\n\tnode [shape=ellipse,color=black,style=solid];\n\n"
    
        s += "\n#ASN clustering\n"
        for asn in ASNs:
            s += '\tsubgraph cluster_%s {\n' % asn
            col = backcolorlist.next()
            s += '\t\tcolor="#%s%s%s";' % col
            s += '\t\tnode [fillcolor="#%s%s%s",style=filled];' % col
            s += '\t\tfontsize = 10;'
            s += '\t\tlabel = "%s\\n[%s]"\n' % (asn,ASDs[asn])
            for ip in ASNs[asn]:
    
                s += '\t\t"%s";\n'%ip
            s += "\t}\n"
    
    
    
    
        s += "#endpoints\n"
        for p in ports:
            s += '\t"%s" [shape=record,color=black,fillcolor=green,style=filled,label="%s|%s"];\n' % (p,p,"|".join(ports[p]))
    
        s += "\n#Blackholes\n"
        for bh in blackholes:
            s += '\t%s [shape=octagon,color=black,fillcolor=red,style=filled];\n' % bh

        if padding:
            s += "\n#Padding\n"
            pad={}
            for snd,rcv in self.res:
                if rcv.src not in ports and rcv.haslayer(Padding):
                    p = rcv.getlayer(Padding).load
                    if p != "\x00"*len(p):
                        pad[rcv.src]=None
            for rcv in pad:
                s += '\t"%s" [shape=triangle,color=black,fillcolor=red,style=filled];\n' % rcv
    
    
            
        s += "\n\tnode [shape=ellipse,color=black,style=solid];\n\n"
    
    
        for rtk in rt:
            s += "#---[%s\n" % `rtk`
            s += '\t\tedge [color="#%s%s%s"];\n' % forecolorlist.next()
            trace = rt[rtk]
            k = trace.keys()
            for n in range(min(k), max(k)):
                s += '\t%s ->\n' % trace[n]
            s += '\t%s;\n' % trace[max(k)]
    
        s += "}\n";
        self.graphdef = s
    
    def graph(self, ASres=None, padding=0, **kargs):
        """x.graph(ASres=conf.AS_resolver, other args):
        ASres=None          : no AS resolver => no clustering
        ASres=AS_resolver() : default whois AS resolver (riswhois.ripe.net)
        ASres=AS_resolver_cymru(): use whois.cymru.com whois database
        ASres=AS_resolver(server="whois.ra.net")
        type: output type (svg, ps, gif, jpg, etc.), passed to dot's "-T" option
        target: filename or redirect. Defaults pipe to Imagemagick's display program
        prog: which graphviz program to use"""
        if ASres is None:
            ASres = conf.AS_resolver
        if (self.graphdef is None or
            self.graphASres != ASres or
            self.graphpadding != padding):
            self.make_graph(ASres,padding)

        do_graph(self.graphdef, **kargs)


        
    
############
## Fields ##
############

class Field:
    """For more informations on how this work, please refer to
       http://www.secdev.org/projects/scapy/files/scapydoc.pdf
       chapter ``Adding a New Field''"""
    islist=0
    holds_packets=0
    def __init__(self, name, default, fmt="H"):
        self.name = name
        if fmt[0] in "@=<>!":
            self.fmt = fmt
        else:
            self.fmt = "!"+fmt
        self.default = self.any2i(None,default)
        self.sz = struct.calcsize(self.fmt)
        self.owners = []

    def register_owner(self, cls):
        self.owners.append(cls)

    def i2len(self, pkt, x):
        """Convert internal value to a length usable by a FieldLenField"""
        return self.sz
    def h2i(self, pkt, x):
        """Convert human value to internal value"""
        return x
    def i2h(self, pkt, x):
        """Convert internal value to human value"""
        return x
    def m2i(self, pkt, x):
        """Convert machine value to internal value"""
        return x
    def i2m(self, pkt, x):
        """Convert internal value to machine value"""
        if x is None:
            x = 0
        return x
    def any2i(self, pkt, x):
        """Try to understand the most input values possible and make an internal value from them"""
        return self.h2i(pkt, x)
    def i2repr(self, pkt, x):
        """Convert internal value to a nice representation"""
        if x is None:
            x = 0
        return repr(self.i2h(pkt,x))
    def addfield(self, pkt, s, val):
        """Add an internal value  to a string"""
        return s+struct.pack(self.fmt, self.i2m(pkt,val))
    def getfield(self, pkt, s):
        """Extract an internal value from a string"""
        return  s[self.sz:], self.m2i(pkt, struct.unpack(self.fmt, s[:self.sz])[0])
    def do_copy(self, x):
        if hasattr(x, "copy"):
            return x.copy()
        elif type(x) is list:
            return x[:]
        else:
            return x
    def __repr__(self):
        return "<Field (%s).%s>" % (",".join(x.__name__ for x in self.owners),self.name)
    def copy(self):
        return copy.deepcopy(self)
    def randval(self):
        """Return a volatile object whose value is both random and suitable for this field"""
        fmtt = self.fmt[-1]
        if fmtt in "BHIQ":
            return {"B":RandByte,"H":RandShort,"I":RandInt, "Q":RandLong}[fmtt]()
        elif fmtt == "s":
            if self.fmt[0] in "0123456789":
                l = int(self.fmt[:-1])
            else:
                l = int(self.fmt[1:-1])
            return RandBin(l)
        else:
            warning("no random class for [%s] (fmt=%s)." % (self.name, self.fmt))
            



class Emph:
    fld = ""
    def __init__(self, fld):
        self.fld = fld
    def __getattr__(self, attr):
        return getattr(self.fld,attr)

class ActionField:
    def __init__(self, fld, action_method, **kargs):
        self._fld = fld
        self._action_method = action_method
        self._privdata = kargs
    def any2i(self, pkt, val):
        getattr(pkt, self._action_method)(val, self._fld, **self._privdata)
        return getattr(self._fld, "any2i")(pkt, val)
    def __getattr__(self, attr):
        return getattr(self._fld,attr)


class ConditionalField:
    def __init__(self, fld, fldlst, cond):
        self.fld = fld
        self.fldlst = fldlst
        self.cond = cond
    def _evalcond(self,pkt):
        if type(self.fldlst) is list or type(self.fldlst) is tuple:
            res = map(lambda x,pkt=pkt:getattr(pkt,x), self.fldlst)
        else:
            res = getattr(pkt, self.fldlst)
        return self.cond(res)
        
    def getfield(self, pkt, s):
        if self._evalcond(pkt):
            return self.fld.getfield(pkt,s)
        else:
            return s,None
        
    def addfield(self, pkt, s, val):
        if self._evalcond(pkt):
            return self.fld.addfield(pkt,s,val)
        else:
            return s
    def __getattr__(self, attr):
        return getattr(self.fld,attr)
        

class MACField(Field):
    def __init__(self, name, default):
        Field.__init__(self, name, default, "6s")
    def i2m(self, pkt, x):
        if x is None:
            return "\0\0\0\0\0\0"
        return mac2str(x)
    def m2i(self, pkt, x):
        return str2mac(x)
    def any2i(self, pkt, x):
        if type(x) is str and len(x) is 6:
            x = self.m2i(pkt, x)
        return x
    def i2repr(self, pkt, x):
        x = self.i2h(pkt, x)
        if self in conf.resolve:
            x = conf.manufdb._resolve_MAC(x)
        return x
    def randval(self):
        return RandMAC()

class DestMACField(MACField):
    def __init__(self, name):
        MACField.__init__(self, name, None)
    def i2h(self, pkt, x):
        if x is None:
            dstip = None
            if isinstance(pkt.payload, IPv6):
                dstip = pkt.payload.dst            
            elif isinstance(pkt.payload, IP):
                dstip = pkt.payload.dst
            elif isinstance(pkt.payload, ARP):
                dstip = pkt.payload.pdst
            if isinstance(dstip, Gen):
                dstip = dstip.__iter__().next()
            if dstip is not None:
                if isinstance(pkt.payload, IPv6):
                    x = getmacbyip6(dstip)
                else:    
                    x = getmacbyip(dstip)
            if x is None:
                x = "ff:ff:ff:ff:ff:ff"
                warning("Mac address to reach %s not found\n"%dstip)
        return MACField.i2h(self, pkt, x)
    def i2m(self, pkt, x):
        return MACField.i2m(self, pkt, self.i2h(pkt, x))
        
class SourceMACField(MACField):
    def __init__(self, name):
        MACField.__init__(self, name, None)
    def i2h(self, pkt, x):
        if x is None:
            dstip = None
            if isinstance(pkt.payload, IPv6):
                dstip = pkt.payload.dst
            elif isinstance(pkt.payload, IP):
                dstip = pkt.payload.dst
            elif isinstance(pkt.payload, ARP):
                dstip = pkt.payload.pdst
            if isinstance(dstip, Gen):
                dstip = dstip.__iter__().next()
            if dstip is not None:
                if isinstance(pkt.payload, IPv6):
                    iff,a,nh = conf.route6.route(dstip)
                else:
                    iff,a,gw = conf.route.route(dstip)
                try:
                    x = get_if_hwaddr(iff)
                except:
                    pass
                if x is None:
                    x = "00:00:00:00:00:00"
        return MACField.i2h(self, pkt, x)
    def i2m(self, pkt, x):
        return MACField.i2m(self, pkt, self.i2h(pkt, x))
        
class ARPSourceMACField(MACField):
    def __init__(self, name):
        MACField.__init__(self, name, None)
    def i2h(self, pkt, x):
        if x is None:
            dstip = pkt.pdst
            if isinstance(dstip, Gen):
                dstip = dstip.__iter__().next()
            if dstip is not None:
                iff,a,gw = conf.route.route(dstip)
                try:
                    x = get_if_hwaddr(iff)
                except:
                    pass
                if x is None:
                    x = "00:00:00:00:00:00"
        return MACField.i2h(self, pkt, x)
    def i2m(self, pkt, x):
        return MACField.i2m(self, pkt, self.i2h(pkt, x))

class Dot11AddrMACField(MACField):
    def is_applicable(self, pkt):
        return 1
    def addfield(self, pkt, s, val):
        if self.is_applicable(pkt):
            return MACField.addfield(self, pkt, s, val)
        else:
            return s        
    def getfield(self, pkt, s):
        if self.is_applicable(pkt):
            return MACField.getfield(self, pkt, s)
        else:
            return s,None

class Dot11Addr2MACField(Dot11AddrMACField):
    def is_applicable(self, pkt):
        if pkt.type == 1:
            return pkt.subtype in [ 0xb, 0xa, 0xe, 0xf] # RTS, PS-Poll, CF-End, CF-End+CF-Ack
        return 1

class Dot11Addr3MACField(Dot11AddrMACField):
    def is_applicable(self, pkt):
        if pkt.type in [0,2]:
            return 1
        return 0

class Dot11Addr4MACField(Dot11AddrMACField):
    def is_applicable(self, pkt):
        if pkt.type == 2:
            if pkt.FCfield & 0x3 == 0x3: # To-DS and From-DS are set
                return 1
        return 0
    
class IPField(Field):
    def __init__(self, name, default):
        Field.__init__(self, name, default, "4s")
    def h2i(self, pkt, x):
        if type(x) is str:
            try:
                inet_aton(x)
            except socket.error:
                x = Net(x)
        elif type(x) is list:
            x = map(Net, x)
        return x
    def resolve(self, x):
        if self in conf.resolve:
            try:
                ret = socket.gethostbyaddr(x)[0]
            except socket.herror:
                pass
            else:
                if ret:
                    return ret
        return x
    def i2m(self, pkt, x):
        return inet_aton(x)
    def m2i(self, pkt, x):
        return inet_ntoa(x)
    def any2i(self, pkt, x):
        return self.h2i(pkt,x)
    def i2repr(self, pkt, x):
        return self.resolve(self.i2h(pkt, x))
    def randval(self):
        return RandIP()

class SourceIPField(IPField):
    def __init__(self, name, dstname):
        IPField.__init__(self, name, None)
        self.dstname = dstname
    def i2m(self, pkt, x):
        if x is None:
            iff,x,gw = conf.route.route(getattr(pkt,self.dstname))
        return IPField.i2m(self, pkt, x)
    def i2h(self, pkt, x):
        if x is None:
            dst=getattr(pkt,self.dstname)
            if isinstance(dst,Gen):
                r = map(conf.route.route, dst)
                r.sort()
                if r[0] == r[-1]:
                    x=r[0][1]
                else:
                    warning("More than one possible route for %s"%repr(dst))
                    return None
            else:
                iff,x,gw = conf.route.route(dst)
        return IPField.i2h(self, pkt, x)

    


class ByteField(Field):
    def __init__(self, name, default):
        Field.__init__(self, name, default, "B")
        
class XByteField(ByteField):
    def i2repr(self, pkt, x):
        if x is None:
            x = 0
        return lhex(self.i2h(pkt, x))

class X3BytesField(XByteField):
    def __init__(self, name, default):
        Field.__init__(self, name, default, "!I")
    def addfield(self, pkt, s, val):
        return s+struct.pack(self.fmt, self.i2m(pkt,val))[1:4]
    def getfield(self, pkt, s):
        return  s[3:], self.m2i(pkt, struct.unpack(self.fmt, "\x00"+s[:3])[0])


class ShortField(Field):
    def __init__(self, name, default):
        Field.__init__(self, name, default, "H")

class LEShortField(Field):
    def __init__(self, name, default):
        Field.__init__(self, name, default, "<H")

class XShortField(ShortField):
    def i2repr(self, pkt, x):
        if x is None:
            x = 0
        return lhex(self.i2h(pkt, x))


class IntField(Field):
    def __init__(self, name, default):
        Field.__init__(self, name, default, "I")

class SignedIntField(Field):
    def __init__(self, name, default):
        Field.__init__(self, name, default, "i")

class LEIntField(Field):
    def __init__(self, name, default):
        Field.__init__(self, name, default, "<I")

class LESignedIntField(Field):
    def __init__(self, name, default):
        Field.__init__(self, name, default, "<i")

class XIntField(IntField):
    def i2repr(self, pkt, x):
        if x is None:
            x = 0
        return lhex(self.i2h(pkt, x))


class LongField(Field):
    def __init__(self, name, default):
        Field.__init__(self, name, default, "Q")

class XLongField(LongField):
    def i2repr(self, pkt, x):
        if x is None:
            x = 0
        return lhex(self.i2h(pkt, x))


class StrField(Field):
    def __init__(self, name, default, fmt="H", remain=0, shift=0):
        Field.__init__(self,name,default,fmt)
        self.remain = remain
        self.shift = shift
    def i2len(self, pkt, i):
        return len(i)+self.shift
    def i2m(self, pkt, x):
        if x is None:
            x = ""
        return x
    def addfield(self, pkt, s, val):
        return s+self.i2m(pkt, val)
    def getfield(self, pkt, s):
        if self.remain == 0:
            return "",self.m2i(pkt, s)
        else:
            return s[-self.remain:],self.m2i(pkt, s[:-self.remain])
    def randval(self):
        return RandBin(RandNum(0,1200))

class PacketField(StrField):
    holds_packets=1
    def __init__(self, name, default, cls, remain=0, shift=0):
        StrField.__init__(self, name, default, remain=remain, shift=shift)
        self.cls = cls
    def i2m(self, pkt, i):
        return str(i)
    def m2i(self, pkt, m):
        return self.cls(m)
    def getfield(self, pkt, s):
        i = self.m2i(pkt, s)
        remain = ""
        if i.haslayer(Padding):
            r = i.getlayer(Padding)
            del(r.underlayer.payload)
            remain = r.load
        return remain,i
    
class PacketLenField(PacketField):
    holds_packets=1
    def __init__(self, name, default, cls, fld, shift=0):
        PacketField.__init__(self, name, default, cls, shift=shift)
        self.fld = fld
    def getfield(self, pkt, s):
        l = getattr(pkt, self.fld)
        l -= self.shift
        i = self.m2i(pkt, s[:l])
        return s[l:],i


class PacketListField(PacketLenField):
    islist = 1
    holds_packets=1
    def do_copy(self, x):
        return map(lambda p:p.copy(), x)
    def getfield(self, pkt, s):
        l = getattr(pkt, self.fld)
        l -= self.shift
        lst = []
        remain = s
        while l>0 and len(remain)>0:
            l -= 1
            p = self.m2i(pkt,remain)
            if Padding in p:
                pad = p[Padding]
                remain = pad.load
                del(pad.underlayer.payload)
            else:
                remain = ""
            lst.append(p)
        return remain,lst
    def addfield(self, pkt, s, val):
        return s+"".join(map(str, val))


class StrFixedLenField(StrField):
    def __init__(self, name, default, length, shift=0):
        StrField.__init__(self, name, default, shift=shift)
        self.length = length
    def getfield(self, pkt, s):
        return s[self.length:], self.m2i(pkt,s[:self.length])
    def addfield(self, pkt, s, val):
        return s+struct.pack("%is"%self.length,self.i2m(pkt, val))
    def randval(self):
        return RandBin(self.length)

class NetBIOSNameField(StrFixedLenField):
    def __init__(self, name, default, length=31, shift=0):
        StrFixedLenField.__init__(self, name, default, length, shift=shift)
    def i2m(self, pkt, x):
        if x is None:
            x = ""
        x += " "*(self.length/2)
        x = x[:(self.length/2)]
        x = "".join(map(lambda x: chr(0x41+(ord(x)>>4))+chr(0x41+(ord(x)&0xf)), x))
        x = " "+x
        return x
    def m2i(self, pkt, x):
        x = x.strip("\x00").strip(" ")
        return "".join(map(lambda x,y: chr((((ord(x)-1)&0xf)<<4)+((ord(y)-1)&0xf)), x[::2],x[1::2]))

class StrLenField(StrField):
    def __init__(self, name, default, fld, shift=0):
        StrField.__init__(self, name, default, shift=shift)
        self.fld = fld
    def getfield(self, pkt, s):
        l = getattr(pkt, self.fld)
        l -= self.shift
        return s[l:], self.m2i(pkt,s[:l])

class FieldListField(Field):
    islist=1
    def __init__(self, name, default, cls, fld, shift=0):
        self.name = name
        self.default = default
        self.cls = cls
        self.fld = fld
        self.shift=shift
    def i2len(self, pkt, val):
        if val is None:
            return self.shift
        else:
            return len(val)+self.shift
    def i2m(self, pkt, val):
        if val is None:
            val = []
        return val
    def addfield(self, pkt, s, val):
        val = self.i2m(pkt, val)
        for v in val:
            s = self.cls.addfield(pkt, s, v)
        return s
    def getfield(self, pkt, s):
        l = getattr(pkt, self.fld)        
        # add the shift from the length field
        f = pkt.get_field(self.fld)
        l -= self.shift
        val = []
        for i in range(l):
            s,v = self.cls.getfield(pkt, s)
            val.append(v)
        return s, val

class FieldLenField(Field):
    def __init__(self, name, default, fld, fmt = "H"):
        Field.__init__(self, name, default, fmt)
        self.fld = fld
    def i2m(self, pkt, x):
        if x is None:
            f = pkt.get_field(self.fld)
            x = f.i2len(pkt,pkt.getfieldval(self.fld))
        return x

# see http://www.iana.org/assignments/ipsec-registry for details
ISAKMPAttributeTypes= { "Encryption":    (1, { "DES-CBC"  : 1,
                                                "IDEA-CBC" : 2,
                                                "Blowfish-CBC" : 3,
                                                "RC5-R16-B64-CBC" : 4,
                                                "3DES-CBC" : 5, 
                                                "CAST-CBC" : 6, 
                                                "AES-CBC" : 7, 
                                                "CAMELLIA-CBC" : 8, }, 0),
                         "Hash":          (2, { "MD5": 1,
                                                "SHA": 2,
                                                "Tiger": 3,
                                                "SHA2-256": 4,
                                                "SHA2-384": 5,
                                                "SHA2-512": 6,}, 0),
                         "Authentication":(3, { "PSK": 1, 
                                                "DSS": 2,
                                                "RSA Sig": 3,
                                                "RSA Encryption": 4,
                                                "RSA Encryption Revised": 5,
                                                "ElGamal Encryption": 6,
                                                "ElGamal Encryption Revised": 7,
                                                "ECDSA Sig": 8,
                                                "HybridInitRSA": 64221,
                                                "HybridRespRSA": 64222,
                                                "HybridInitDSS": 64223,
                                                "HybridRespDSS": 64224,
                                                "XAUTHInitPreShared": 65001,
                                                "XAUTHRespPreShared": 65002,
                                                "XAUTHInitDSS": 65003,
                                                "XAUTHRespDSS": 65004,
                                                "XAUTHInitRSA": 65005,
                                                "XAUTHRespRSA": 65006,
                                                "XAUTHInitRSAEncryption": 65007,
                                                "XAUTHRespRSAEncryption": 65008,
                                                "XAUTHInitRSARevisedEncryption": 65009,
                                                "XAUTHRespRSARevisedEncryptio": 65010, }, 0),
                         "GroupDesc":     (4, { "768MODPgr"  : 1,
                                                "1024MODPgr" : 2, 
                                                "EC2Ngr155"  : 3,
                                                "EC2Ngr185"  : 4,
                                                "1536MODPgr" : 5, 
                                                "2048MODPgr" : 14, 
                                                "3072MODPgr" : 15, 
                                                "4096MODPgr" : 16, 
                                                "6144MODPgr" : 17, 
                                                "8192MODPgr" : 18, }, 0),
                         "GroupType":      (5,  {"MODP":       1,
                                                 "ECP":        2,
                                                 "EC2N":       3}, 0),
                         "GroupPrime":     (6,  {}, 1),
                         "GroupGenerator1":(7,  {}, 1),
                         "GroupGenerator2":(8,  {}, 1),
                         "GroupCurveA":    (9,  {}, 1),
                         "GroupCurveB":    (10, {}, 1),
                         "LifeType":       (11, {"Seconds":     1,
                                                 "Kilobytes":   2,  }, 0),
                         "LifeDuration":   (12, {}, 1),
                         "PRF":            (13, {}, 0),
                         "KeyLength":      (14, {}, 0),
                         "FieldSize":      (15, {}, 0),
                         "GroupOrder":     (16, {}, 1),
                         }

# the name 'ISAKMPTransformTypes' is actually a misnomer (since the table 
# holds info for all ISAKMP Attribute types, not just transforms, but we'll 
# keep it for backwards compatibility... for now at least
ISAKMPTransformTypes = ISAKMPAttributeTypes

ISAKMPTransformNum = {}
for n in ISAKMPTransformTypes:
    val = ISAKMPTransformTypes[n]
    tmp = {}
    for e in val[1]:
        tmp[val[1][e]] = e
    ISAKMPTransformNum[val[0]] = (n,tmp, val[2])
del(n)
del(e)
del(tmp)
del(val)


class ISAKMPTransformSetField(StrLenField):
    islist=1
    def type2num(self, (typ,val)):
        type_val,enc_dict,tlv = ISAKMPTransformTypes.get(typ, (typ,{},0))
        val = enc_dict.get(val, val)
        s = ""
        if (val & ~0xffff):
            if not tlv:
                warning("%r should not be TLV but is too big => using TLV encoding" % typ)
            n = 0
            while val:
                s = chr(val&0xff)+s
                val >>= 8
                n += 1
            val = n
        else:
            type_val |= 0x8000
        return struct.pack("!HH",type_val, val)+s
    def num2type(self, typ, enc):
        val = ISAKMPTransformNum.get(typ,(typ,{}))
        enc = val[1].get(enc,enc)
        return (val[0],enc)
    def i2m(self, pkt, i):
        if i is None:
            return ""
        i = map(self.type2num, i)
        return "".join(i)
    def m2i(self, pkt, m):
        # I try to ensure that we don't read off the end of our packet based
        # on bad length fields we're provided in the packet. There are still
        # conditions where struct.unpack() may not get enough packet data, but
        # worst case that should result in broken attributes (which would
        # be expected). (wam)
        lst = []
        while len(m) >= 4:
            trans_type, = struct.unpack("!H", m[:2])
            is_tlv = not (trans_type & 0x8000)
            if is_tlv:
                # We should probably check to make sure the attribute type we
                # are looking at is allowed to have a TLV format and issue a 
                # warning if we're given an TLV on a basic attribute.
                value_len, = struct.unpack("!H", m[2:4])
                if value_len+4 > len(m):
                    warning("Bad length for ISAKMP tranform type=%#6x" % trans_type)
                value = m[4:4+value_len]
                value = reduce(lambda x,y: (x<<8L)|y, struct.unpack("!%s" % ("B"*len(value),), value),0)
            else:
                trans_type &= 0x7fff
                value_len=0
                value, = struct.unpack("!H", m[2:4])
            m=m[4+value_len:]
            lst.append(self.num2type(trans_type, value))
        if len(m) > 0:
            warning("Extra bytes after ISAKMP transform dissection [%r]" % m)
        return lst
    def getfield(self, pkt, s):
        l = getattr(pkt, self.fld)
        l -= self.shift
        i = self.m2i(pkt, s[:l])
        return s[l:],i

class StrNullField(StrField):
    def addfield(self, pkt, s, val):
        return s+self.i2m(pkt, val)+"\x00"
    def getfield(self, pkt, s):
        l = s.find("\x00")
        if l < 0:
            #XXX \x00 not found
            return "",s
        return s[l+1:],self.m2i(pkt, s[:l])
    def randval(self):
        return RandTermString(RandNum(0,1200),"\x00")

class StrStopField(StrField):
    def __init__(self, name, default, stop, additionnal=0):
        Field.__init__(self, name, default)
        self.stop=stop
        self.additionnal=additionnal
    def getfield(self, pkt, s):
        l = s.find(self.stop)
        if l < 0:
            return "",s
#            raise Scapy_Exception,"StrStopField: stop value [%s] not found" %stop
        l += len(self.stop)+self.additionnal
        return s[l:],s[:l]
    def randval(self):
        return RandTermString(RandNum(0,1200),self.stop)

class LenField(Field):
    def i2m(self, pkt, x):
        if x is None:
            x = len(pkt.payload)
        return x

class BCDFloatField(Field):
    def i2m(self, pkt, x):
        return int(256*x)
    def m2i(self, pkt, x):
        return x/256.0

class BitField(Field):
    def __init__(self, name, default, size):
        Field.__init__(self, name, default)
        self.size = size
    def addfield(self, pkt, s, val):
        if val is None:
            val = 0
        if type(s) is tuple:
            s,bitsdone,v = s
        else:
            bitsdone = 0
            v = 0
        v <<= self.size
        v |= val & ((1L<<self.size) - 1)
        bitsdone += self.size
        while bitsdone >= 8:
            bitsdone -= 8
            s = s+struct.pack("!B", v >> bitsdone)
            v &= (1L<<bitsdone)-1
        if bitsdone:
            return s,bitsdone,v
        else:
            return s
    def getfield(self, pkt, s):
        if type(s) is tuple:
            s,bn = s
        else:
            bn = 0
        # we don't want to process all the string
        nb_bytes = (self.size+bn-1)/8 + 1
        w = s[:nb_bytes]

        # split the substring byte by byte
        bytes = struct.unpack('!%dB' % nb_bytes , w)

        b = 0L
        for c in range(nb_bytes):
            b |= long(bytes[c]) << (nb_bytes-c-1)*8

        # get rid of high order bits
        b &= (1L << (nb_bytes*8-bn)) - 1

        # remove low order bits
        b = b >> (nb_bytes*8 - self.size - bn)

        bn += self.size
        s = s[bn/8:]
        bn = bn%8
        if bn:
            return (s,bn),b
        else:
            return s,b
    def randval(self):
        return RandNum(0,2**self.size-1)

class XBitField(BitField):
    def i2repr(self, pkt, x):
        return lhex(self.i2h(pkt,x))


class EnumField(Field):
    def __init__(self, name, default, enum, fmt = "H"):
        i2s = self.i2s = {}
        s2i = self.s2i = {}
        if type(enum) is list:
            keys = xrange(len(enum))
        else:
            keys = enum.keys()
        if filter(lambda x: type(x) is str, keys):
            i2s,s2i = s2i,i2s
        for k in keys:
            i2s[k] = enum[k]
            s2i[enum[k]] = k
        Field.__init__(self, name, default, fmt)
    def any2i_one(self, pkt, x):
        if type(x) is str:
            x = self.s2i[x]
        return x
    def i2repr_one(self, pkt, x):
        if self not in conf.noenum and x in self.i2s:
            return self.i2s[x]
        return repr(x)
    
    def any2i(self, pkt, x):
        if type(x) is list:
            return map(lambda z,pkt=pkt:self.any2i_one(pkt,z), x)
        else:
            return self.any2i_one(pkt,x)        
    def i2repr(self, pkt, x):
        if type(x) is list:
            return map(lambda z,pkt=pkt:self.i2repr_one(pkt,z), x)
        else:
            return self.i2repr_one(pkt,x)

class CharEnumField(EnumField):
    def __init__(self, name, default, enum, fmt = "1s"):
        EnumField.__init__(self, name, default, enum, fmt)
        k = self.i2s.keys()
        if k and len(k[0]) != 1:
            self.i2s,self.s2i = self.s2i,self.i2s
    def any2i_one(self, pkt, x):
        if len(x) != 1:
            x = self.s2i[x]
        return x

class BitEnumField(BitField,EnumField):
    def __init__(self, name, default, size, enum):
        EnumField.__init__(self, name, default, enum)
        self.size = size
    def any2i(self, pkt, x):
        return EnumField.any2i(self, pkt, x)
    def i2repr(self, pkt, x):
        return EnumField.i2repr(self, pkt, x)

class ShortEnumField(EnumField):
    def __init__(self, name, default, enum):
        EnumField.__init__(self, name, default, enum, "H")

class LEShortEnumField(EnumField):
    def __init__(self, name, default, enum):
        EnumField.__init__(self, name, default, enum, "<H")

class ByteEnumField(EnumField):
    def __init__(self, name, default, enum):
        EnumField.__init__(self, name, default, enum, "B")

class IntEnumField(EnumField):
    def __init__(self, name, default, enum):
        EnumField.__init__(self, name, default, enum, "I")

class LEIntEnumField(EnumField):
    def __init__(self, name, default, enum):
        EnumField.__init__(self, name, default, enum, "<I")

class XShortEnumField(ShortEnumField):
    def i2repr_one(self, pkt, x):
        if self not in conf.noenum and x in self.i2s:
            return self.i2s[x]
        return lhex(x)

# Little endian long field
class LELongField(Field):
    def __init__(self, name, default):
        Field.__init__(self, name, default, "<Q")

# Little endian fixed length field
class LEFieldLenField(FieldLenField):
    def __init__(self, name, default, fld, fmt = "<H"):
        FieldLenField.__init__(self, name, default, fld=fld, fmt=fmt)


class FlagsField(BitField):
    def __init__(self, name, default, size, names):
        BitField.__init__(self, name, default, size)
        self.multi = type(names) is list
        if self.multi:
            self.names = map(lambda x:[x], names)
        else:
            self.names = names
    def any2i(self, pkt, x):
        if type(x) is str:
            if self.multi:
                x = map(lambda y:[y], x.split("+"))
            y = 0
            for i in x:
                y |= 1 << self.names.index(i)
            x = y
        return x
    def i2repr(self, pkt, x):
        if self.multi:
            r = []
        else:
            r = ""
        i=0
        while x:
            if x & 1:
                r += self.names[i]
            i += 1
            x >>= 1
        if self.multi:
            r = "+".join(r)
        return r

            



class IPoptionsField(StrField):
    def i2m(self, pkt, x):
        return x+"\x00"*(3-((len(x)+3)%4))
    def getfield(self, pkt, s):
        opsz = (pkt.ihl-5)*4
        if opsz < 0:
            warning("bad ihl (%i). Assuming ihl=5"%pkt.ihl)
            opsz = 0
        return s[opsz:],s[:opsz]
    def randval(self):
        return RandBin(RandNum(0,39))


TCPOptions = (
              { 0 : ("EOL",None),
                1 : ("NOP",None),
                2 : ("MSS","!H"),
                3 : ("WScale","!B"),
                4 : ("SAckOK",None),
                5 : ("SAck","!"),
                8 : ("Timestamp","!II"),
                14 : ("AltChkSum","!BH"),
                15 : ("AltChkSumOpt",None)
                },
              { "EOL":0,
                "NOP":1,
                "MSS":2,
                "WScale":3,
                "SAckOK":4,
                "SAck":5,
                "Timestamp":8,
                "AltChkSum":14,
                "AltChkSumOpt":15,
                } )

class TCPOptionsField(StrField):
    islist=1
    def getfield(self, pkt, s):
        opsz = (pkt.dataofs-5)*4
        if opsz < 0:
            warning("bad dataofs (%i). Assuming dataofs=5"%pkt.dataofs)
            opsz = 0
        return s[opsz:],self.m2i(pkt,s[:opsz])
    def m2i(self, pkt, x):
        opt = []
        while x:
            onum = ord(x[0])
            if onum == 0:
                opt.append(("EOL",None))
                x=x[1:]
                break
            if onum == 1:
                opt.append(("NOP",None))
                x=x[1:]
                continue
            olen = ord(x[1])
            if olen < 2:
                warning("Malformed TCP option (announced length is %i)" % olen)
                olen = 2
            oval = x[2:olen]
            if TCPOptions[0].has_key(onum):
                oname, ofmt = TCPOptions[0][onum]
                if onum == 5: #SAck
                    ofmt += "%iI" % (len(oval)/4)
                if ofmt and struct.calcsize(ofmt) == len(oval):
                    oval = struct.unpack(ofmt, oval)
                    if len(oval) == 1:
                        oval = oval[0]
                opt.append((oname, oval))
            else:
                opt.append((onum, oval))
            x = x[olen:]
        return opt
    
    def i2m(self, pkt, x):
        opt = ""
        for oname,oval in x:
            if type(oname) is str:
                if oname == "NOP":
                    opt += "\x01"
                    continue
                elif oname == "EOL":
                    opt += "\x00"
                    continue
                elif TCPOptions[1].has_key(oname):
                    onum = TCPOptions[1][oname]
                    ofmt = TCPOptions[0][onum][1]
                    if onum == 5: #SAck
                        ofmt += "%iI" % len(oval)
                    if ofmt is not None:
                        if type(oval) is not tuple:
                            oval = (oval,)
                        oval = struct.pack(ofmt, *oval)
                else:
                    warning("option [%s] unknown. Skipped."%oname)
                    continue
            else:
                onum = oname
                if type(oval) is not str:
                    warning("option [%i] is not string."%onum)
                    continue
            opt += chr(onum)+chr(2+len(oval))+oval
        return opt+"\x00"*(3-((len(opt)+3)%4))
    def randval(self):
        return [] # XXX
    

class DNSStrField(StrField):
    def i2m(self, pkt, x):
        x = x.split(".")
        x = map(lambda y: chr(len(y))+y, x)
        x = "".join(x)
        if x[-1] != "\x00":
            x += "\x00"
        return x
    def getfield(self, pkt, s):
        n = ""
        while 1:
            l = ord(s[0])
            s = s[1:]
            if not l:
                break
            if l & 0xc0:
                raise Scapy_Exception("DNS message can't be compressed at this point!")
            else:
                n += s[:l]+"."
                s = s[l:]
        return s, n


class DNSRRCountField(ShortField):
    holds_packets=1
    def __init__(self, name, default, rr):
        ShortField.__init__(self, name, default)
        self.rr = rr
    def _countRR(self, pkt):
        x = getattr(pkt,self.rr)
        i = 0
        while isinstance(x, DNSRR) or isinstance(x, DNSQR):
            x = x.payload
            i += 1
        return i
        
    def i2m(self, pkt, x):
        if x is None:
            x = self._countRR(pkt)
        return x
    def i2h(self, pkt, x):
        if x is None:
            x = self._countRR(pkt)
        return x
    

def DNSgetstr(s,p):
    name = ""
    q = 0
    jpath = [p]
    while 1:
        if p >= len(s):
            warning("DNS RR prematured end (ofs=%i, len=%i)"%(p,len(s)))
            break
        l = ord(s[p])
        p += 1
        if l & 0xc0:
            if not q:
                q = p+1
            if p >= len(s):
                warning("DNS incomplete jump token at (ofs=%i)" % p)
                break
            p = ((l & 0x3f) << 8) + ord(s[p]) - 12
            if p in jpath:
                warning("DNS decompression loop detected")
                break
            jpath.append(p)
            continue
        elif l > 0:
            name += s[p:p+l]+"."
            p += l
            continue
        break
    if q:
        p = q
    return name,p
        

class DNSRRField(StrField):
    holds_packets=1
    def __init__(self, name, countfld, passon=1):
        StrField.__init__(self, name, None)
        self.countfld = countfld
        self.passon = passon
    def i2m(self, pkt, x):
        if x is None:
            return ""
        return str(x)
    def decodeRR(self, name, s, p):
        ret = s[p:p+10]
        type,cls,ttl,rdlen = struct.unpack("!HHIH", ret)
        p += 10
        rr = DNSRR("\x00"+ret+s[p:p+rdlen])
        if rr.type in [2, 3, 4, 5]:
            rr.rdata = DNSgetstr(s,p)[0]
        del(rr.rdlen)
        
        p += rdlen
        
        rr.rrname = name
        return rr,p
    def getfield(self, pkt, s):
        if type(s) is tuple :
            s,p = s
        else:
            p = 0
        ret = None
        c = getattr(pkt, self.countfld)
        if c > len(s):
            warning("wrong value: DNS.%s=%i" % (self.countfld,c))
            return s,""
        while c:
            c -= 1
            name,p = DNSgetstr(s,p)
            rr,p = self.decodeRR(name, s, p)
            if ret is None:
                ret = rr
            else:
                ret.add_payload(rr)
        if self.passon:
            return (s,p),ret
        else:
            return s[p:],ret
            
            
class DNSQRField(DNSRRField):
    holds_packets=1
    def decodeRR(self, name, s, p):
        ret = s[p:p+4]
        p += 4
        rr = DNSQR("\x00"+ret)
        rr.qname = name
        return rr,p
        
        

class RDataField(StrLenField):
    def m2i(self, pkt, s):
        family = None
        if pkt.type == 1:
            family = socket.AF_INET
        elif pkt.type == 28:
            family = socket.AF_INET6
        elif pkt.type == 12:
            s = DNSgetstr(s, 0)[0]
        if family is not None:    
            s = inet_ntop(family, s)
        return s
    def i2m(self, pkt, s):
        if pkt.type == 1:
            if s:
                s = inet_aton(s)
        elif pkt.type == 28:
            if s:
                s = inet_pton(socket.AF_INET6, s)
        elif pkt.type in [2,3,4,5]:
            s = "".join(map(lambda x: chr(len(x))+x, s.split(".")))
            if ord(s[-1]):
                s += "\x00"
        return s

class RDLenField(Field):
    def __init__(self, name):
        Field.__init__(self, name, None, "H")
    def i2m(self, pkt, x):
        if x is None:
            rdataf = pkt.get_field("rdata")
            x = len(rdataf.i2m(pkt, pkt.rdata))
        return x
    def i2h(self, pkt, x):
        if x is None:
            rdataf = pkt.get_field("rdata")
            x = len(rdataf.i2m(pkt, pkt.rdata))
        return x
    
# seconds between 01-01-1900 and 01-01-1970
ntp_basetime = 2208988800

class TimeStampField(BitField):
    def __init__(self, name, default, size):
        BitField.__init__(self, name, default, size)
        self.size  = size
    def getfield(self, pkt, s):
        s,timestamp = BitField.getfield(self, pkt, s)

        if timestamp:
            # timestamp is a 64 bits field :
            #  + first 32 bits : number of seconds since 1900
            #  + last 32 bits  : fraction part
            timestamp >>= 32
            timestamp -= ntp_basetime
            
            from time import gmtime, strftime
            b = strftime("%a, %d %b %Y %H:%M:%S +0000", gmtime(timestamp))
        else:
            b = 'None'
        
        return s, b
    def addfield(self, pkt, s, val):
        t = -1
        if type(val) is str:
            from time import strptime, mktime
            t = int(mktime(strptime(val))) + ntp_basetime + 3600
        else:
            if val == -1:
                from time import time
                t = int(time()) + ntp_basetime
            else:
                t = val
        t <<= 32
        return BitField.addfield(self,pkt,s, t)

class FloatField(BitField):
    def getfield(self, pkt, s):
        s,b = BitField.getfield(self, pkt, s)
        
        # fraction point between bits 15 and 16.
        sec = b >> 16
        frac = b & (1L << (32+1)) - 1
        frac /= 65536.0
        b = sec+frac
        return s,b    

class Dot11SCField(LEShortField):
    def is_applicable(self, pkt):
        return pkt.type != 1 # control frame
    def addfield(self, pkt, s, val):
        if self.is_applicable(pkt):
            return LEShortField.addfield(self, pkt, s, val)
        else:
            return s
    def getfield(self, pkt, s):
        if self.is_applicable(pkt):
            return LEShortField.getfield(self, pkt, s)
        else:
            return s,None

###########################
## Packet abstract class ##
###########################

class Packet_metaclass(type):
    def __new__(cls, name, bases, dct):
        newcls = super(Packet_metaclass, cls).__new__(cls, name, bases, dct)
        for f in newcls.fields_desc:
            f.register_owner(newcls)
        return newcls
    def __getattr__(self, attr):
        for k in self.fields_desc:
            if k.name == attr:
                return k

class NewDefaultValues(Packet_metaclass):
    """NewDefaultValues metaclass. Example usage:
    class MyPacket(Packet):
        fields_desc = [ StrField("my_field", "my default value"),  ]
        
    class MyPacket_variant(MyPacket):
        __metaclass__ = NewDefaultValues
        my_field = "my new default value"
    """    
    def __new__(cls, name, bases, dct):
        fields = None
        for b in bases:
            if hasattr(b,"fields_desc"):
                fields = b.fields_desc[:]
                break
        if fields is None:
            raise Scapy_Exception("No fields_desc in superclasses")

        new_fields = []
        for f in fields:
            if f in dct:
                f = f.copy()
                f.default = dct[f]
                del(dct[f])
            new_fields.append(f)
        dct["fields_desc"] = new_fields
        return super(NewDefaultValues, cls).__new__(cls, name, bases, dct)

class Packet(Gen):
    __metaclass__ = Packet_metaclass
    name=None

    fields_desc = []

    aliastypes = []
    overload_fields = {}

    underlayer = None

    payload_guess = []
    initialized = 0
    show_indent=1

    def from_hexcap(cls):
        return cls(import_hexcap())
    from_hexcap = classmethod(from_hexcap)
    

    def __init__(self, _pkt="", post_transform=None, _internal=0, _underlayer=None, **fields):
        self.time  = time.time()
        if self.name is None:
            self.name = self.__class__.__name__
        self.aliastypes = [ self.__class__ ] + self.aliastypes
        self.default_fields = {}
        self.overloaded_fields = {}
        self.fields={}
        self.fieldtype={}
        self.packetfields=[]
        self.__dict__["payload"] = NoPayload()
        self.init_fields()
        self.underlayer = _underlayer
        self.initialized = 1
        if _pkt:
            self.dissect(_pkt)
            if not _internal:
                self.dissection_done(self)
        for f in fields.keys():
            self.fields[f] = self.get_field(f).any2i(self,fields[f])
        if type(post_transform) is list:
            self.post_transforms = post_transform
        elif post_transform is None:
            self.post_transforms = []
        else:
            self.post_transforms = [post_transform]

    def init_fields(self):
        self.do_init_fields(self.fields_desc)

    def do_init_fields(self, flist):
        for f in flist:
            self.default_fields[f.name] = f.default
            self.fieldtype[f.name] = f
            if f.holds_packets:
                self.packetfields.append(f)
            
    def dissection_done(self,pkt):
        """DEV: will be called after a dissection is completed"""
        self.post_dissection(pkt)
        self.payload.dissection_done(pkt)
        
    def post_dissection(self, pkt):
        """DEV: is called after the dissection of the whole packet"""
        pass

    def get_field(self, fld):
        """DEV: returns the field instance from the name of the field"""
        return self.fieldtype[fld]
        
    def add_payload(self, payload):
        if payload is None:
            return
        elif not isinstance(self.payload, NoPayload):
            self.payload.add_payload(payload)
        else:
            if isinstance(payload, Packet):
                self.__dict__["payload"] = payload
                payload.add_underlayer(self)
                for t in self.aliastypes:
                    if payload.overload_fields.has_key(t):
                        self.overloaded_fields = payload.overload_fields[t]
                        break
            elif type(payload) is str:
                self.__dict__["payload"] = Raw(load=payload)
            else:
                raise TypeError("payload must be either 'Packet' or 'str', not [%s]" % repr(payload))
    def remove_payload(self):
        self.payload.remove_underlayer(self)
        self.__dict__["payload"] = NoPayload()
        self.overloaded_fields = {}
    def add_underlayer(self, underlayer):
        self.underlayer = underlayer
    def remove_underlayer(self,other):
        self.underlayer = None
    def copy(self):
        """Returns a deep copy of the instance."""
        clone = self.__class__()
        clone.fields = self.fields.copy()
        for k in clone.fields:
            clone.fields[k]=self.get_field(k).do_copy(clone.fields[k])
        clone.default_fields = self.default_fields.copy()
        clone.overloaded_fields = self.overloaded_fields.copy()
        clone.overload_fields = self.overload_fields.copy()
        clone.underlayer=self.underlayer
        clone.post_transforms=self.post_transforms[:]
        clone.__dict__["payload"] = self.payload.copy()
        clone.payload.add_underlayer(clone)
        return clone

    def getfieldval(self, attr):
        for f in self.fields, self.overloaded_fields, self.default_fields:
            if f.has_key(attr):
                return f[attr]
        return self.payload.getfieldval(attr)
    
    def getfield_and_val(self, attr):
        for f in self.fields, self.overloaded_fields, self.default_fields:
            if f.has_key(attr):
                return self.get_field(attr),f[attr]
        return self.payload.getfield_and_val(attr)
    
    def __getattr__(self, attr):
        if self.initialized:
            fld,v = self.getfield_and_val(attr)
            if fld is not None:
                return fld.i2h(self, v)
            return v
        raise AttributeError(attr)

    def __setattr__(self, attr, val):
        if self.initialized:
            if self.default_fields.has_key(attr):
                fld = self.get_field(attr)
                if fld is None:
                    any2i = lambda x,y: y
                else:
                    any2i = fld.any2i
                self.fields[attr] = any2i(self, val)
            elif attr == "payload":
                self.remove_payload()
                self.add_payload(val)
            else:
                self.__dict__[attr] = val
        else:
            self.__dict__[attr] = val
    def __delattr__(self, attr):
        if self.initialized:
            if self.fields.has_key(attr):
                del(self.fields[attr])
                return
            elif self.default_fields.has_key(attr):
                return
            elif attr == "payload":
                self.remove_payload()
                return
        if self.__dict__.has_key(attr):
            del(self.__dict__[attr])
        else:
            raise AttributeError(attr)
            
    def __repr__(self):
        s = ""
        ct = conf.color_theme
        for f in self.fields_desc:
            if f.name in self.fields:
                val = f.i2repr(self, self.fields[f.name])
            elif f.name in self.overloaded_fields:
                val =  f.i2repr(self, self.overloaded_fields[f])
            else:
                continue
            if isinstance(f, Emph):
                ncol = ct.emph_field_name
                vcol = ct.emph_field_value
            else:
                ncol = ct.field_name
                vcol = ct.field_value

                
            s += " %s%s%s" % (ncol(f.name),
                              ct.punct("="),
                              vcol(val))
        return "%s%s %s %s%s%s"% (ct.punct("<"),
                                  ct.layer_name(self.__class__.__name__),
                                  s,
                                  ct.punct("|"),
                                  repr(self.payload),
                                  ct.punct(">"))
    def __str__(self):
        return self.__iter__().next().build()
    def __div__(self, other):
        if isinstance(other, Packet):
            cloneA = self.copy()
            cloneB = other.copy()
            cloneA.add_payload(cloneB)
            return cloneA
        elif type(other) is str:
            return self/Raw(load=other)
        else:
            return other.__rdiv__(self)
    def __rdiv__(self, other):
        if type(other) is str:
            return Raw(load=other)/self
        else:
            raise TypeError
    def __mul__(self, other):
        if type(other) is int:
            return  [self]*other
        else:
            raise TypeError
    def __rmul__(self,other):
        return self.__mul__(other)
    
    def __nonzero__(self):
        return True
    def __len__(self):
        return len(self.__str__())
    def do_build(self):
        p=""
        for f in self.fields_desc:
            p = f.addfield(self, p, self.getfieldval(f))
        return p
    
    def post_build(self, pkt, pay):
        """DEV: called right after the current layer is build."""
        return pkt+pay

    def build_payload(self):
        return self.payload.build(internal=1)

    def build(self,internal=0):
        pkt = self.do_build()
        for t in self.post_transforms:
            pkt = t(pkt)
        pay = self.build_payload()
        try:
            p = self.post_build(pkt,pay)
        except TypeError:
            log_runtime.error("API changed! post_build() now takes 2 arguments. Compatibility is only assured for a short transition time")
            p = self.post_build(pkt+pay)
        if not internal:
            pad = self.payload.getlayer(Padding) 
            if pad: 
                p += pad.build()
        return p

    def do_build_ps(self):
        p=""
        pl = []
        q=""
        for f in self.fields_desc:
            p = f.addfield(self, p, self.getfieldval(f.name) )
            if type(p) is str:
                r = p[len(q):]
                q = p
            else:
                r = ""
            pl.append( (f, f.i2repr(self,self.getfieldval(f.name)), r) )
            
        pkt,lst = self.payload.build_ps(internal=1)
        p += pkt
        lst.append( (self, pl) )
        
        return p,lst
    
    def build_ps(self,internal=0):
        p,lst = self.do_build_ps()
#        if not internal:
#            pkt = self
#            while pkt.haslayer(Padding):
#                pkt = pkt.getlayer(Padding)
#                lst.append( (pkt, [ ("loakjkjd", pkt.load, pkt.load) ] ) )
#                p += pkt.load
#                pkt = pkt.payload
        return p,lst


    def psdump(self, filename=None, **kargs):
        """psdump(filename=None, layer_shift=0, rebuild=1)
Creates an EPS file describing a packet. If filename is not provided a temporary file is created and gs is called."""
        canvas = self.canvas_dump(**kargs)
        if filename is None:
            fname = "/tmp/scapy.%i"%os.getpid()
            canvas.writeEPSfile(fname)
            os.system("%s '%s.eps' &" % (conf.prog.psreader,fname))
        else:
            canvas.writeEPSfile(filename)

    def pdfdump(self, filename=None, **kargs):
        """pdfdump(filename=None, layer_shift=0, rebuild=1)
        Creates a PDF file describing a packet. If filename is not provided a temporary file is created and xpdf is called."""
        canvas = self.canvas_dump(**kargs)
        if filename is None:
            fname = "/tmp/scapy.%i"%os.getpid()
            canvas.writePDFfile(fname)
            os.system("%s '%s.pdf' &" % (conf.prog.pdfreader,fname))
        else:
            canvas.writePDFfile(filename)

        
    def canvas_dump(self, layer_shift=0, rebuild=1):
        canvas = pyx.canvas.canvas()
        if rebuild:
            p,t = self.__class__(str(self)).build_ps()
        else:
            p,t = self.build_ps()
        YTXT=len(t)
        for n,l in t:
            YTXT += len(l)
        YTXT = float(YTXT)
        YDUMP=YTXT

        XSTART = 1
        XDSTART = 10
        y = 0.0
        yd = 0.0
        xd = 0 
        XMUL= 0.55
        YMUL = 0.4
    
        backcolor=colgen(0.6, 0.8, 1.0, trans=pyx.color.rgb)
        forecolor=colgen(0.2, 0.5, 0.8, trans=pyx.color.rgb)
#        backcolor=makecol(0.376, 0.729, 0.525, 1.0)
        
        
        def hexstr(x):
            s = []
            for c in x:
                s.append("%02x" % ord(c))
            return " ".join(s)

                
        def make_dump_txt(x,y,txt):
            return pyx.text.text(XDSTART+x*XMUL, (YDUMP-y)*YMUL, r"\tt{%s}"%hexstr(txt), [pyx.text.size.Large])

        def make_box(o):
            return pyx.box.rect(o.left(), o.bottom(), o.width(), o.height(), relcenter=(0.5,0.5))

        def make_frame(lst):
            if len(lst) == 1:
                b = lst[0].bbox()
                b.enlarge(pyx.unit.u_pt)
                return b.path()
            else:
                fb = lst[0].bbox()
                fb.enlarge(pyx.unit.u_pt)
                lb = lst[-1].bbox()
                lb.enlarge(pyx.unit.u_pt)
                if len(lst) == 2 and fb.left() > lb.right():
                    return pyx.path.path(pyx.path.moveto(fb.right(), fb.top()),
                                         pyx.path.lineto(fb.left(), fb.top()),
                                         pyx.path.lineto(fb.left(), fb.bottom()),
                                         pyx.path.lineto(fb.right(), fb.bottom()),
                                         pyx.path.moveto(lb.left(), lb.top()),
                                         pyx.path.lineto(lb.right(), lb.top()),
                                         pyx.path.lineto(lb.right(), lb.bottom()),
                                         pyx.path.lineto(lb.left(), lb.bottom()))
                else:
                    # XXX
                    gb = lst[1].bbox()
                    if gb != lb:
                        gb.enlarge(pyx.unit.u_pt)
                    kb = lst[-2].bbox()
                    if kb != gb and kb != lb:
                        kb.enlarge(pyx.unit.u_pt)
                    return pyx.path.path(pyx.path.moveto(fb.left(), fb.top()),
                                         pyx.path.lineto(fb.right(), fb.top()),
                                         pyx.path.lineto(fb.right(), kb.bottom()),
                                         pyx.path.lineto(lb.right(), kb.bottom()),
                                         pyx.path.lineto(lb.right(), lb.bottom()),
                                         pyx.path.lineto(lb.left(), lb.bottom()),
                                         pyx.path.lineto(lb.left(), gb.top()),
                                         pyx.path.lineto(fb.left(), gb.top()),
                                         pyx.path.closepath(),)
                                         

        def make_dump(s, shift=0, y=0, col=None, bkcol=None, larg=16):
            c = pyx.canvas.canvas()
            tlist = []
            while s:
                dmp,s = s[:larg-shift],s[larg-shift:]
                txt = make_dump_txt(shift, y, dmp)
                tlist.append(txt)
                shift += len(dmp)
                if shift >= 16:
                    shift = 0
                    y += 1
            if col is None:
                col = pyx.color.rgb.red
            if bkcol is None:
                col = pyx.color.rgb.white
            c.stroke(make_frame(tlist),[col,pyx.deco.filled([bkcol]),pyx.style.linewidth.Thick])
            for txt in tlist:
                c.insert(txt)
            return c, tlist[-1].bbox(), shift, y
                            

        last_shift,last_y=0,0.0
        while t:
            bkcol = backcolor.next()
            proto,fields = t.pop()
            y += 0.5
            pt = pyx.text.text(XSTART, (YTXT-y)*YMUL, r"\font\cmssfont=cmss10\cmssfont{%s}" % proto.name, [ pyx.text.size.Large])
            y += 1
            ptbb=pt.bbox()
            ptbb.enlarge(pyx.unit.u_pt*2)
            canvas.stroke(ptbb.path(),[pyx.color.rgb.black, pyx.deco.filled([bkcol])])
            canvas.insert(pt)
            for fname, fval, fdump in fields:
                col = forecolor.next()
                ft = pyx.text.text(XSTART, (YTXT-y)*YMUL, r"\font\cmssfont=cmss10\cmssfont{%s}" % tex_escape(fname.name))
                if fval is not None:
                    if len(fval) > 18:
                        fval = fval[:18]+"[...]"
                else:
                    fval=""
                vt = pyx.text.text(XSTART+3, (YTXT-y)*YMUL, r"\font\cmssfont=cmss10\cmssfont{%s}" % tex_escape(fval))
                y += 1.0
                if fdump:
                    dt,target,last_shift,last_y = make_dump(fdump, last_shift, last_y, col, bkcol)

                    dtb = dt.bbox()
                    dtb=target
                    vtb = vt.bbox()
                    bxvt = make_box(vtb)
                    bxdt = make_box(dtb)
                    dtb.enlarge(pyx.unit.u_pt)
                    try:
                        if yd < 0:
                            cnx = pyx.connector.curve(bxvt,bxdt,absangle1=0, absangle2=-90)
                        else:
                            cnx = pyx.connector.curve(bxvt,bxdt,absangle1=0, absangle2=90)
                    except:
                        pass
                    else:
                        canvas.stroke(cnx,[pyx.style.linewidth.thin,pyx.deco.earrow.small,col])
                        
                    canvas.insert(dt)
                
                canvas.insert(ft)
                canvas.insert(vt)
            last_y += layer_shift
    
        return canvas



    def extract_padding(self, s):
        """DEV: to be overloaded to extract current layer's padding. Return a couple of strings (actual layer, padding)"""
        return s,None

    def post_dissect(self, s):
        """DEV: is called right after the current layer has been dissected"""
        return s

    def pre_dissect(self, s):
        """DEV: is called right before the current layer is dissected"""
        return s

    def do_dissect(self, s):
        flist = self.fields_desc[:]
        flist.reverse()
        while s and flist:
            f = flist.pop()
            s,fval = f.getfield(self, s)
            self.fields[f.name] = fval
            
        return s

    def do_dissect_payload(self, s):
        if s:
            cls = self.guess_payload_class(s)
            try:
                p = cls(s, _internal=1, _underlayer=self)
            except KeyboardInterrupt:
                raise
            except:
                if conf.debug_dissector:
                    if isinstance(cls,type) and issubclass(cls,Packet):
                        log_runtime.error("%s dissector failed" % cls.name)
                    else:
                        log_runtime.error("%s.guess_payload_class() returned [%s]" % (self.__class__.__name__,repr(cls)))
                    if cls is not None:
                        raise
                p = Raw(s, _internal=1, _underlayer=self)
            self.add_payload(p)

    def dissect(self, s):
        s = self.pre_dissect(s)

        s = self.do_dissect(s)

        s = self.post_dissect(s)
            
        payl,pad = self.extract_padding(s)
        self.do_dissect_payload(payl)
        if pad and conf.padding:
            self.add_payload(Padding(pad))


    def guess_payload_class(self, payload):
        """DEV: Guesses the next payload class from layer bonds. Can be overloaded to use a different mechanism."""
        for t in self.aliastypes:
            for fval, cls in t.payload_guess:
                ok = 1
                for k in fval.keys():
                    if not hasattr(self, k) or fval[k] != self.getfieldval(k):
                        ok = 0
                        break
                if ok:
                    return cls
        return self.default_payload_class(payload)
    
    def default_payload_class(self, payload):
        """DEV: Returns the default payload class if nothing has been found by the guess_payload_class() method."""
        return Raw

    def hide_defaults(self):
        """Removes fields' values that are the same as default values."""
        for k in self.fields.keys():
            if self.default_fields.has_key(k):
                if self.default_fields[k] == self.fields[k]:
                    del(self.fields[k])
        self.payload.hide_defaults()
            

    def __iter__(self):
        def loop(todo, done, self=self):
            if todo:
                eltname = todo.pop()
                elt = self.getfieldval(eltname)
                if not isinstance(elt, Gen):
                    if self.get_field(eltname).islist:
                        elt = SetGen([elt])
                    else:
                        elt = SetGen(elt)
                for e in elt:
                    done[eltname]=e
                    for x in loop(todo[:], done):
                        yield x
            else:
                if isinstance(self.payload,NoPayload):
                    payloads = [None]
                else:
                    payloads = self.payload
                for payl in payloads:
                    done2=done.copy()
                    for k in done2:
                        if isinstance(done2[k], VolatileValue):
                            done2[k] = done2[k]._fix()
                    pkt = self.__class__()
                    pkt.fields = done2
                    pkt.time = self.time
                    pkt.underlayer = self.underlayer
                    pkt.overload_fields = self.overload_fields.copy()
                    pkt.post_transforms = self.post_transforms
                    if payl is None:
                        yield pkt
                    else:
                        yield pkt/payl
        todo = map(lambda (x,y):x, filter(lambda (x,y):isinstance(y,VolatileValue), self.default_fields.items()))
        todo += map(lambda (x,y):x, filter(lambda (x,y):isinstance(y,VolatileValue), self.overloaded_fields.items()))
        todo += self.fields.keys()
        return loop(map(lambda x:str(x), todo), {})

    def __gt__(self, other):
        """True if other is an answer from self (self ==> other)."""
        if isinstance(other, Packet):
            return other < self
        elif type(other) is str:
            return 1
        else:
            raise TypeError((self, other))
    def __lt__(self, other):
        """True if self is an answer from other (other ==> self)."""
        if isinstance(other, Packet):
            return self.answers(other)
        elif type(other) is str:
            return 1
        else:
            raise TypeError((self, other))

    def __eq__(self, other):
        if not isinstance(other, self.__class__):
            return False
        for f in self.fields_desc:
            if f not in other.fields_desc:
                return False
            if self.getfieldval(f.name) != other.getfieldval(f.name):
                return False
        return self.payload == other.payload

    def __ne__(self, other):
        return not self.__eq__(other)

    def hashret(self):
        """DEV: returns a string that has the same value for a request and its answer."""
        return self.payload.hashret()
    def answers(self, other):
        """DEV: true if self is an answer from other"""
        if other.__class__ == self.__class__:
            return self.payload.answers(other.payload)
        return 0

    def haslayer(self, cls):
        """true if self has a layer that is an instance of cls. Superseded by "cls in self" syntax."""
        if self.__class__ == cls or self.__class__.__name__ == cls:
            return 1
        for f in self.packetfields:
            fvalue_gen = self.getfieldval(f.name)
            if fvalue_gen is None:
                continue
            if not f.islist:
                fvalue_gen = SetGen(fvalue_gen,_iterpacket=0)
            for fvalue in fvalue_gen:
                if isinstance(fvalue, Packet):
                    ret = fvalue.haslayer(cls)
                    if ret:
                        return ret
        return self.payload.haslayer(cls)
    def getlayer(self, cls, nb=1, _track=None):
        """Return the nb^th layer that is an instance of cls."""
        if type(cls) is str and "." in cls:
            ccls,fld = cls.split(".",1)
        else:
            ccls,fld = cls,None
        if self.__class__ == cls or self.__class__.name == ccls:
            if nb == 1:
                if fld is None:
                    return self
                else:
                    return self.getfieldval(fld)
            else:
                nb -=1
        for f in self.packetfields:
            fvalue_gen = self.getfieldval(f.name)
            if fvalue_gen is None:
                continue
            if not f.islist:
                fvalue_gen = SetGen(fvalue_gen,_iterpacket=0)
            for fvalue in fvalue_gen:
                if isinstance(fvalue, Packet):
                    track=[]
                    ret = fvalue.getlayer(cls, nb, _track=track)
                    if ret is not None:
                        return ret
                    nb = track[0]
        return self.payload.getlayer(cls,nb,_track=_track)

    def __getitem__(self, cls):
        if type(cls) is slice:
            if cls.stop:
                ret = self.getlayer(cls.start, cls.stop)
            else:
                ret = self.getlayer(cls.start)
            if ret is None and cls.step is not None:
                ret = cls.step
            return ret
        else:
            return self.getlayer(cls)
        
    def __contains__(self, cls):
        """"cls in self" returns true if self has a layer which is an instance of cls."""
        return self.haslayer(cls)
        
    

    def display(self,*args,**kargs):  # Deprecated. Use show()
        """Deprecated. Use show() method."""
        self.show(*args,**kargs)
    def show(self, indent=3, lvl="", label_lvl=""):
        """Prints a hierarchical view of the packet. "indent" gives the size of indentation for each layer."""
        ct = conf.color_theme
        print "%s%s %s %s" % (label_lvl,
                              ct.punct("###["),
                              ct.layer_name(self.name),
                              ct.punct("]###"))
        for f in self.fields_desc:
            if isinstance(f, Emph):
                ncol = ct.emph_field_name
                vcol = ct.emph_field_value
            else:
                ncol = ct.field_name
                vcol = ct.field_value
<<<<<<< HEAD
            fvalue = self.getfieldval(f.name)
            if isinstance(fvalue, Packet) or (f.islist and f.holds_packets):
                print "%s  \\%-10s\\" % (label_lvl+lvl, ncol(f.name))
                fvalue_gen = SetGen(self.getfieldval(f.name),_iterpacket=0)
=======
            fvalue = self.getfieldval(f)
            if isinstance(fvalue, Packet) or (f.islist and f.holds_packets):
                print "%s  \\%-10s\\" % (label_lvl+lvl, ncol(f.name))
                fvalue_gen = SetGen(fvalue,_iterpacket=0)
>>>>>>> fb20f741
                for fvalue in fvalue_gen:
                    fvalue.show(indent=indent, label_lvl=label_lvl+lvl+"   |")
            else:
                print "%s  %-10s%s %s" % (label_lvl+lvl,
                                          ncol(f.name),
                                          ct.punct("="),
                                          vcol(f.i2repr(self,fvalue)))
        self.payload.show(indent=indent, lvl=lvl+(" "*indent*self.show_indent), label_lvl=label_lvl)
    def show2(self):
        """Prints a hierarchical view of an assembled version of the packet, so that automatic fields are calculated (checksums, etc.)"""
        self.__class__(str(self)).show()

    def sprintf(self, fmt, relax=1):
        """sprintf(format, [relax=1]) -> str
where format is a string that can include directives. A directive begins and
ends by % and has the following format %[fmt[r],][cls[:nb].]field%.

fmt is a classic printf directive, "r" can be appended for raw substitution
(ex: IP.flags=0x18 instead of SA), nb is the number of the layer we want
(ex: for IP/IP packets, IP:2.src is the src of the upper IP layer).
Special case : "%.time%" is the creation time.
Ex : p.sprintf("%.time% %-15s,IP.src% -> %-15s,IP.dst% %IP.chksum% "
               "%03xr,IP.proto% %r,TCP.flags%")

Moreover, the format string can include conditionnal statements. A conditionnal
statement looks like : {layer:string} where layer is a layer name, and string
is the string to insert in place of the condition if it is true, i.e. if layer
is present. If layer is preceded by a "!", the result si inverted. Conditions
can be imbricated. A valid statement can be :
  p.sprintf("This is a{TCP: TCP}{UDP: UDP}{ICMP:n ICMP} packet")
  p.sprintf("{IP:%IP.dst% {ICMP:%ICMP.type%}{TCP:%TCP.dport%}}")

A side effect is that, to obtain "{" and "}" characters, you must use
"%(" and "%)".
"""

        escape = { "%": "%",
                   "(": "{",
                   ")": "}" }


        # Evaluate conditions 
        while "{" in fmt:
            i = fmt.rindex("{")
            j = fmt[i+1:].index("}")
            cond = fmt[i+1:i+j+1]
            k = cond.find(":")
            if k < 0:
                raise Scapy_Exception("Bad condition in format string: [%s] (read sprintf doc!)"%cond)
            cond,format = cond[:k],cond[k+1:]
            res = False
            if cond[0] == "!":
                res = True
                cond = cond[1:]
            if self.haslayer(cond):
                res = not res
            if not res:
                format = ""
            fmt = fmt[:i]+format+fmt[i+j+2:]

        # Evaluate directives
        s = ""
        while "%" in fmt:
            i = fmt.index("%")
            s += fmt[:i]
            fmt = fmt[i+1:]
            if fmt[0] in escape:
                s += escape[fmt[0]]
                fmt = fmt[1:]
                continue
            try:
                i = fmt.index("%")
                sfclsfld = fmt[:i]
                fclsfld = sfclsfld.split(",")
                if len(fclsfld) == 1:
                    f = "s"
                    clsfld = fclsfld[0]
                elif len(fclsfld) == 2:
                    f,clsfld = fclsfld
                else:
                    raise Scapy_Exception
                if "." in clsfld:
                    cls,fld = clsfld.split(".")
                else:
                    cls = self.__class__.__name__
                    fld = clsfld
                num = 1
                if ":" in cls:
                    cls,num = cls.split(":")
                    num = int(num)
                fmt = fmt[i+1:]
            except:
                raise Scapy_Exception("Bad format string [%%%s%s]" % (fmt[:25], fmt[25:] and "..."))
            else:
                if fld == "time":
                    val = time.strftime("%H:%M:%S.%%06i", time.localtime(self.time)) % int((self.time-int(self.time))*1000000)
                elif cls == self.__class__.__name__ and hasattr(self, fld):
                    if num > 1:
                        val = self.payload.sprintf("%%%s,%s:%s.%s%%" % (f,cls,num-1,fld), relax)
                        f = "s"
                    elif f[-1] == "r":  # Raw field value
                        val = getattr(self,fld)
                        f = f[:-1]
                        if not f:
                            f = "s"
                    else:
                        val = getattr(self,fld)
                        if fld in self.fieldtype:
                            val = self.fieldtype[fld].i2repr(self,val)
                else:
                    val = self.payload.sprintf("%%%s%%" % sfclsfld, relax)
                    f = "s"
                s += ("%"+f) % val
            
        s += fmt
        return s

    def mysummary(self):
        """DEV: can be overloaded to return a string that summarizes the layer.
           Only one mysummary() is used in a whole packet summary: the one of the upper layer,
           except if a mysummary() also returns (as a couple) a list of layers whose
           mysummary() must be called if they are present."""
        return ""

    def summary(self, intern=0):
        """Prints a one line summary of a packet."""
        found,s,needed = self.payload.summary(intern=1)
        if s:
            s = " / "+s
        ret = ""
        if not found or self.__class__ in needed:
            ret = self.mysummary()
            if type(ret) is tuple:
                ret,n = ret
                needed += n
        if ret or needed:
            found = 1
        if not ret:
            ret = self.__class__.__name__
        ret = "%s%s" % (ret,s)
        if intern:
            return found,ret,needed
        else:
            return ret
    
    def lastlayer(self,layer=None):
        """Returns the uppest layer of the packet"""
        return self.payload.lastlayer(self)

    def decode_payload_as(self,cls):
        """Reassembles the payload and decode it using another packet class"""
        s = str(self.payload)
        self.payload = cls(s)

    def libnet(self):
        """Not ready yet. Should give the necessary C code that interfaces with libnet to recreate the packet"""
        print "libnet_build_%s(" % self.__class__.name.lower()
        det = self.__class__(str(self))
        for f in self.fields_desc:
            val = det.getfieldval(f.name)
            if val is None:
                val = 0
            elif type(val) is int:
                val = str(val)
            else:
                val = '"%s"' % str(val)
            print "\t%s, \t\t/* %s */" % (val,f.name)
        print ");"
    def command(self):
        """Returns a string representing the command you have to type to obtain the same packet"""
        f = []
        for fn,fv in self.fields.items():
            if isinstance(fv, Packet):
                fv = fv.command()
            else:
                fv = repr(fv)
            f.append("%s=%s" % (fn, fv))
        c = "%s(%s)" % (self.__class__.__name__, ", ".join(f))
        pc = self.payload.command()
        if pc:
            c += "/"+pc
        return c                    
                       
    
        

class NoPayload(Packet,object):
    def __new__(cls, *args, **kargs):
        singl = cls.__dict__.get("__singl__")
        if singl is None:
            cls.__singl__ = singl = object.__new__(cls)
            Packet.__init__(singl, *args, **kargs)
        return singl
    def __init__(self, *args, **kargs):
        pass
    def dissection_done(self,pkt):
        return
    def add_payload(self, payload):
        raise Scapy_Exception("Can't add payload to NoPayload instance")
    def remove_payload(self):
        pass
    def add_underlayer(self,underlayer):
        pass
    def remove_underlayer(self,other):
        pass
    def copy(self):
        return self
    def __repr__(self):
        return ""
    def __str__(self):
        return ""
    def __nonzero__(self):
        return False
    def build(self, internal=0):
        return ""
    def build_ps(self, internal=0):
        return "",[]
    def getfieldval(self, attr):
        raise AttributeError(attr)
    def getfield_and_val(self, attr):
        raise AttributeError(attr)
    def __getattr__(self, attr):
        if attr in self.__dict__:
            return self.__dict__[attr]
        elif attr in self.__class__.__dict__:
            return self.__class__.__dict__[attr]
        else:
            raise AttributeError, attr
    def hide_defaults(self):
        pass
    def __iter__(self):
        return iter([])
    def __eq__(self, other):
        if isinstance(other, NoPayload):
            return True
        return False
    def hashret(self):
        return ""
    def answers(self, other):
        return isinstance(other, NoPayload) or isinstance(other, Padding)
    def haslayer(self, cls):
        return 0
    def getlayer(self, cls, nb=1, _track=None):
        if _track is not None:
            _track.append(nb)
        return None
    def show(self, indent=3, lvl="", label_lvl=""):
        pass
    def sprintf(self, fmt, relax):
        if relax:
            return "??"
        else:
            raise Scapy_Exception("Format not found [%s]"%fmt)
    def summary(self, intern=0):
        return 0,"",[]
    def lastlayer(self,layer):
        return layer
    def command(self):
        return ""
    

####################
## packet classes ##
####################
    
            
class Raw(Packet):
    name = "Raw"
    fields_desc = [ StrField("load", "") ]
    def answers(self, other):
        return 1
#        s = str(other)
#        t = self.load
#        l = min(len(s), len(t))
#        return  s[:l] == t[:l]
        
class Padding(Raw):
    name = "Padding"
    def build(self, internal=0):
        if internal:
            return ""
        else:
            return Raw.build(self)

class Ether(Packet):
    name = "Ethernet"
    fields_desc = [ DestMACField("dst"),
                    SourceMACField("src"),
                    XShortEnumField("type", 0x0000, ETHER_TYPES) ]
    def hashret(self):
        return struct.pack("H",self.type)+self.payload.hashret()
    def answers(self, other):
        if isinstance(other,Ether):
            if self.type == other.type:
                return self.payload.answers(other.payload)
        return 0
    def mysummary(self):
        return self.sprintf("%src% > %dst% (%type%)")

class PPPoE(Packet):
    name = "PPP over Ethernet"
    fields_desc = [ BitField("version", 1, 4),
                    BitField("type", 1, 4),
                    ByteEnumField("code", 0, {0:"Session"}),
                    XShortField("sessionid", 0x0),
                    ShortField("len", None) ]

    def post_build(self, p, pay):
        p += pay
        if self.len is None:
            l = len(p)-6
            p = p[:4]+struct.pack("!H", l)+p[6:]
        return p

class PPPoED(PPPoE):
    name = "PPP over Ethernet Discovery"
    fields_desc = [ BitField("version", 1, 4),
                    BitField("type", 1, 4),
                    ByteEnumField("code", 0x09, {0x09:"PADI",0x07:"PADO",0x19:"PADR",0x65:"PADS",0xa7:"PADT"}),
                    XShortField("sessionid", 0x0),
                    ShortField("len", None) ]

class Dot3(Packet):
    name = "802.3"
    fields_desc = [ MACField("dst", ETHER_BROADCAST),
                    MACField("src", ETHER_ANY),
                    LenField("len", None, "H") ]
    def extract_padding(self,s):
        l = self.len
        return s[:l],s[l:]
    def answers(self, other):
        if isinstance(other,Dot3):
            return self.payload.answers(other.payload)
        return 0
    def mysummary(self):
        return "802.3 %s > %s" % (self.src, self.dst)


class LLC(Packet):
    name = "LLC"
    fields_desc = [ XByteField("dsap", 0x00),
                    XByteField("ssap", 0x00),
                    ByteField("ctrl", 0) ]


class CookedLinux(Packet):
    name = "cooked linux"
    fields_desc = [ ShortEnumField("pkttype",0, {0: "unicast",
                                                 4:"sent-by-us"}), #XXX incomplete
                    XShortField("lladdrtype",512),
                    ShortField("lladdrlen",0),
                    StrFixedLenField("src","",8),
                    XShortEnumField("proto",0x800,ETHER_TYPES) ]
                    
                                   

class SNAP(Packet):
    name = "SNAP"
    fields_desc = [ X3BytesField("OUI",0x000000),
                    XShortEnumField("code", 0x000, ETHER_TYPES) ]


class Dot1Q(Packet):
    name = "802.1Q"
    aliastypes = [ Ether ]
    fields_desc =  [ BitField("prio", 0, 3),
                     BitField("id", 0, 1),
                     BitField("vlan", 1, 12),
                     XShortEnumField("type", 0x0000, ETHER_TYPES) ]
    def answers(self, other):
        if isinstance(other,Dot1Q):
            if ( (self.type == other.type) and
                 (self.vlan == other.vlan) ):
                return self.payload.answers(other.payload)
        else:
            return self.payload.answers(other)
        return 0
    def default_payload_class(self, pay):
        if self.type <= 1500:
            return LLC
        return Raw
    def extract_padding(self,s):
        if self.type <= 1500:
            return s[:self.type],s[self.type:]
        return s,None
    def mysummary(self):
        if isinstance(self.underlayer, Ether):
            return self.underlayer.sprintf("802.1q %Ether.src% > %Ether.dst% (%Dot1Q.type%) vlan %Dot1Q.vlan%")
        else:
            return self.sprintf("802.1q (%Dot1Q.type%) vlan %Dot1Q.vlan%")


class STP(Packet):
    name = "Spanning Tree Protocol"
    fields_desc = [ ShortField("proto", 0),
                    ByteField("version", 0),
                    ByteField("bpdutype", 0),
                    ByteField("bpduflags", 0),
                    ShortField("rootid", 0),
                    MACField("rootmac", ETHER_ANY),
                    IntField("pathcost", 0),
                    ShortField("bridgeid", 0),
                    MACField("bridgemac", ETHER_ANY),
                    ShortField("portid", 0),
                    ShortField("age", 1),
                    BCDFloatField("maxage", 20),
                    BCDFloatField("hellotime", 2),
                    BCDFloatField("fwddelay", 15) ]


class EAPOL(Packet):
    name = "EAPOL"
    fields_desc = [ ByteField("version", 1),
                    ByteEnumField("type", 0, ["EAP_PACKET", "START", "LOGOFF", "KEY", "ASF"]),
                    LenField("len", None, "H") ]
    
    EAP_PACKET= 0
    START = 1
    LOGOFF = 2
    KEY = 3
    ASF = 4
    def extract_padding(self, s):
        l = self.len
        return s[:l],s[l:]
    def hashret(self):
        return chr(self.type)+self.payload.hashret()
    def answers(self, other):
        if isinstance(other,EAPOL):
            if ( (self.type == self.EAP_PACKET) and
                 (other.type == self.EAP_PACKET) ):
                return self.payload.answers(other.payload)
        return 0
    def mysummary(self):
        return self.sprintf("EAPOL %EAPOL.type%")
             

class EAP(Packet):
    name = "EAP"
    fields_desc = [ ByteEnumField("code", 4, {1:"REQUEST",2:"RESPONSE",3:"SUCCESS",4:"FAILURE"}),
                    ByteField("id", 0),
                    ShortField("len",None),
                    ConditionalField(ByteEnumField("type",0, {1:"ID",4:"MD5"}), "code", lambda x:x not in [EAP.SUCCESS, EAP.FAILURE])

                                     ]
    
    REQUEST = 1
    RESPONSE = 2
    SUCCESS = 3
    FAILURE = 4
    TYPE_ID = 1
    TYPE_MD5 = 4
    def answers(self, other):
        if isinstance(other,EAP):
            if self.code == self.REQUEST:
                return 0
            elif self.code == self.RESPONSE:
                if ( (other.code == self.REQUEST) and
                     (other.type == self.type) ):
                    return 1
            elif other.code == self.RESPONSE:
                return 1
        return 0
    
    def post_build(self, p, pay):
        if self.len is None:
            l = len(p)+len(pay)
            p = p[:2]+chr((l>>8)&0xff)+chr(l&0xff)+p[4:]
        return p+pay
             

class ARP(Packet):
    name = "ARP"
    fields_desc = [ XShortField("hwtype", 0x0001),
                    XShortEnumField("ptype",  0x0800, ETHER_TYPES),
                    ByteField("hwlen", 6),
                    ByteField("plen", 4),
                    ShortEnumField("op", 1, {"who-has":1, "is-at":2, "RARP-req":3, "RARP-rep":4, "Dyn-RARP-req":5, "Dyn-RAR-rep":6, "Dyn-RARP-err":7, "InARP-req":8, "InARP-rep":9}),
                    ARPSourceMACField("hwsrc"),
                    SourceIPField("psrc","pdst"),
                    MACField("hwdst", ETHER_ANY),
                    IPField("pdst", "0.0.0.0") ]
    who_has = 1
    is_at = 2
    def answers(self, other):
        if isinstance(other,ARP):
            if ( (self.op == self.is_at) and
                 (other.op == self.who_has) and
                 (self.psrc == other.pdst) ):
                return 1
        return 0
    def extract_padding(self, s):
        return "",s
    def mysummary(self):
        if self.op == self.is_at:
            return "ARP is at %s says %s" % (self.hwsrc, self.psrc)
        elif self.op == self.who_has:
            return "ARP who has %s says %s" % (self.pdst, self.psrc)
        else:
            return "ARP %ARP.op% %ARP.psrc% > %ARP.pdst%"
                 

class IP(Packet, IPTools):
    name = "IP"
    fields_desc = [ BitField("version" , 4 , 4),
                    BitField("ihl", None, 4),
                    XByteField("tos", 0),
                    ShortField("len", None),
                    ShortField("id", 1),
                    FlagsField("flags", 0, 3, ["MF","DF","evil"]),
                    BitField("frag", 0, 13),
                    ByteField("ttl", 64),
                    ByteEnumField("proto", 0, IP_PROTOS),
                    XShortField("chksum", None),
                    #IPField("src", "127.0.0.1"),
                    Emph(SourceIPField("src","dst")),
                    Emph(IPField("dst", "127.0.0.1")),
                    IPoptionsField("options", "") ]
    def post_build(self, p, pay):
        ihl = self.ihl
        if ihl is None:
            ihl = len(p)/4
            p = chr((self.version<<4) | ihl&0x0f)+p[1:]
        if self.len is None:
            l = len(p)+len(pay)
            p = p[:2]+struct.pack("!H", l)+p[4:]
        if self.chksum is None:
            ck = checksum(p)
            p = p[:10]+chr(ck>>8)+chr(ck&0xff)+p[12:]
        return p+pay

    def extract_padding(self, s):
        l = self.len - (self.ihl << 2)
        return s[:l],s[l:]

    def send(self, s, slp=0):
        for p in self:
            try:
                s.sendto(str(p), (p.dst,0))
            except socket.error, msg:
                log_runtime.error(msg)
            if slp:
                time.sleep(slp)
    def hashret(self):
        if ( (self.proto == socket.IPPROTO_ICMP)
             and (isinstance(self.payload, ICMP))
             and (self.payload.type in [3,4,5,11,12]) ):
            return self.payload.payload.hashret()
        else:
            if conf.checkIPsrc and conf.checkIPaddr:
                return strxor(inet_aton(self.src),inet_aton(self.dst))+struct.pack("B",self.proto)+self.payload.hashret()
            else:
                return struct.pack("B", self.proto)+self.payload.hashret()
    def answers(self, other):
        if not isinstance(other,IP):
            return 0
        if conf.checkIPaddr and (self.dst != other.src):
            return 0
        if ( (self.proto == socket.IPPROTO_ICMP) and
             (isinstance(self.payload, ICMP)) and
             (self.payload.type in [3,4,5,11,12]) ):
            # ICMP error message
            return self.payload.payload.answers(other)

        else:
            if ( (conf.checkIPaddr and (self.src != other.dst)) or
                 (self.proto != other.proto) ):
                return 0
            return self.payload.answers(other.payload)
    def mysummary(self):
        s = self.sprintf("%IP.src% > %IP.dst% %IP.proto%")
        if self.frag:
            s += " frag:%i" % self.frag
        return s
                 
    

class TCP(Packet):
    name = "TCP"
    fields_desc = [ ShortEnumField("sport", 20, TCP_SERVICES),
                    ShortEnumField("dport", 80, TCP_SERVICES),
                    IntField("seq", 0),
                    IntField("ack", 0),
                    BitField("dataofs", None, 4),
                    BitField("reserved", 0, 4),
                    FlagsField("flags", 0x2, 8, "FSRPAUEC"),
                    ShortField("window", 8192),
                    XShortField("chksum", None),
                    ShortField("urgptr", 0),
                    TCPOptionsField("options", {}) ]
    def post_build(self, p, pay):
        p += pay
        dataofs = self.dataofs
        if dataofs is None:
            dataofs = 5+((len(self.get_field("options").i2m(self,self.options))+3)/4)
            p = p[:12]+chr((dataofs << 4) | ord(p[12])&0x0f)+p[13:]
        if self.chksum is None:
            if isinstance(self.underlayer, IP):
                if self.underlayer.len is not None:
                    ln = self.underlayer.len-20
                else:
                    ln = len(p)
                psdhdr = struct.pack("!4s4sHH",
                                     inet_aton(self.underlayer.src),
                                     inet_aton(self.underlayer.dst),
                                     self.underlayer.proto,
                                     ln)
                ck=checksum(psdhdr+p)
                p = p[:16]+struct.pack("!H", ck)+p[18:]
            elif isinstance(self.underlayer, IPv6) or isinstance(self.underlayer, _IPv6OptionHeader):
                ck = in6_chksum(socket.IPPROTO_TCP, self.underlayer, p)
                p = p[:16]+struct.pack("!H", ck)+p[18:]
            else:
                warning("No IP underlayer to compute checksum. Leaving null.")
        return p
    def hashret(self):
        if conf.checkIPsrc:
            return struct.pack("H",self.sport ^ self.dport)+self.payload.hashret()
        else:
            return self.payload.hashret()
    def answers(self, other):
        if not isinstance(other, TCP):
            return 0
        if conf.checkIPsrc:
            if not ((self.sport == other.dport) and
                    (self.dport == other.sport)):
                return 0
        if (abs(other.seq-self.ack) > 2+len(other.payload)):
            return 0
        return 1
    def mysummary(self):
        if isinstance(self.underlayer, IP):
            return self.underlayer.sprintf("TCP %IP.src%:%TCP.sport% > %IP.dst%:%TCP.dport% %TCP.flags%")
        elif isinstance(self.underlayer, IPv6):
            return self.underlayer.sprintf("TCP %IPv6.src%:%TCP.sport% > %IPv6.dst%:%TCP.dport% %TCP.flags%")
        else:
            return self.sprintf("TCP %TCP.sport% > %TCP.dport% %TCP.flags%")

class UDP(Packet):
    name = "UDP"
    fields_desc = [ ShortEnumField("sport", 53, UDP_SERVICES),
                    ShortEnumField("dport", 53, UDP_SERVICES),
                    ShortField("len", None),
                    XShortField("chksum", None), ]
    def post_build(self, p, pay):
        p += pay
        l = self.len
        if l is None:
            l = len(p)
            p = p[:4]+struct.pack("!H",l)+p[6:]
        if self.chksum is None:
            if isinstance(self.underlayer, IP):
                if self.underlayer.len is not None:
                    ln = self.underlayer.len-20
                else:
                    ln = len(p)
                psdhdr = struct.pack("!4s4sHH",
                                     inet_aton(self.underlayer.src),
                                     inet_aton(self.underlayer.dst),
                                     self.underlayer.proto,
                                     ln)
                ck=checksum(psdhdr+p)
                p = p[:6]+struct.pack("!H", ck)+p[8:]
            elif isinstance(self.underlayer, IPv6) or isinstance(self.underlayer, _IPv6OptionHeader):
                ck = in6_chksum(socket.IPPROTO_UDP, self.underlayer, p)
                p = p[:6]+struct.pack("!H", ck)+p[8:]
            else:
                warning("No IP underlayer to compute checksum. Leaving null.")
        return p
    def extract_padding(self, s):
        l = self.len - 8
        return s[:l],s[l:]
    def hashret(self):
        if conf.checkIPsrc:
            return struct.pack("H",self.sport ^ self.dport)+self.payload.hashret()
        else:
            return self.payload.hashret()
    def answers(self, other):
        if not isinstance(other, UDP):
            return 0
        if conf.checkIPsrc:
            if not ((self.sport == other.dport) and
                    (self.dport == other.sport)):
                return 0
        return self.payload.answers(other.payload)
    def mysummary(self):
        if isinstance(self.underlayer, IP):
            return self.underlayer.sprintf("UDP %IP.src%:%UDP.sport% > %IP.dst%:%UDP.dport%")
        elif isinstance(self.underlayer, IPv6):
            return self.underlayer.sprintf("UDP %IPv6.src%:%UDP.sport% > %IPv6.dst%:%UDP.dport%")
        else:
            return self.sprintf("UDP %UDP.sport% > %UDP.dport%")    

icmptypes = { 0 : "echo-reply",
              3 : "dest-unreach",
              4 : "source-quench",
              5 : "redirect",
              8 : "echo-request",
              9 : "router-advertisement",
              10 : "router-solicitation",
              11 : "time-exceeded",
              12 : "parameter-problem",
              13 : "timestamp-request",
              14 : "timestamp-reply",
              15 : "information-request",
              16 : "information-response",
              17 : "address-mask-request",
              18 : "address-mask-reply" }

class ICMP(Packet):
    name = "ICMP"
    fields_desc = [ ByteEnumField("type",8, icmptypes),
                    ByteField("code",0),
                    XShortField("chksum", None),
                    XShortField("id",0),
                    XShortField("seq",0) ]
    def post_build(self, p, pay):
        p += pay
        if self.chksum is None:
            ck = checksum(p)
            p = p[:2]+chr(ck>>8)+chr(ck&0xff)+p[4:]
        return p
    
    def hashret(self):
        return struct.pack("HH",self.id,self.seq)+self.payload.hashret()
    def answers(self, other):
        if not isinstance(other,ICMP):
            return 0
        if ( (other.type,self.type) in [(8,0),(13,14),(15,16),(17,18)] and
             self.id == other.id and
             self.seq == other.seq ):
            return 1
        return 0

    def guess_payload_class(self, payload):
        if self.type in [3,4,5,11,12]:
            return IPerror
        else:
            return None
    def mysummary(self):
        if isinstance(self.underlayer, IP):
            return self.underlayer.sprintf("ICMP %IP.src% > %IP.dst% %ICMP.type% %ICMP.code%")
        else:
            return self.sprintf("ICMP %ICMP.type% %ICMP.code%")
    
        



class IPerror(IP):
    name = "IP in ICMP"
    def answers(self, other):
        if not isinstance(other, IP):
            return 0
        if not ( ((conf.checkIPsrc == 0) or (self.dst == other.dst)) and
                 (self.src == other.src) and
                 ( ((conf.checkIPID == 0)
                    or (self.id == other.id)
                    or (conf.checkIPID == 1 and self.id == socket.htons(other.id)))) and
                 (self.proto == other.proto) ):
            return 0
        return self.payload.answers(other.payload)
    def mysummary(self):
        return Packet.mysummary(self)


class TCPerror(TCP):
    name = "TCP in ICMP"
    def answers(self, other):
        if not isinstance(other, TCP):
            return 0
        if conf.checkIPsrc:
            if not ((self.sport == other.sport) and
                    (self.dport == other.dport)):
                return 0
        if conf.check_TCPerror_seqack:
            if self.seq is not None:
                if self.seq != other.seq:
                    return 0
            if self.ack is not None:
                if self.ack != other.ack:
                    return 0
        return 1
    def mysummary(self):
        return Packet.mysummary(self)


class UDPerror(UDP):
    name = "UDP in ICMP"
    def answers(self, other):
        if not isinstance(other, UDP):
            return 0
        if conf.checkIPsrc:
            if not ((self.sport == other.sport) and
                    (self.dport == other.dport)):
                return 0
        return 1
    def mysummary(self):
        return Packet.mysummary(self)

                    

class ICMPerror(ICMP):
    name = "ICMP in ICMP"
    def answers(self, other):
        if not isinstance(other,ICMP):
            return 0
        if not ((self.type == other.type) and
                (self.code == other.code)):
            return 0
        if self.code in [0,8,13,14,17,18]:
            if (self.id == other.id and
                self.seq == other.seq):
                return 1
            else:
                return 0
        else:
            return 1
    def mysummary(self):
        return Packet.mysummary(self)

class IPv6(Packet):
    """See http://namabiiru.hongo.wide.ad.jp/scapy6"""
    name = "IPv6 not implemented here." 
    def __init__(self, *args, **kargs):
        log_interactive.error(self.name)
    def __repr__(self):
        return "<IPv6: ERROR not implemented>"
    
class _IPv6OptionHeader(Packet):
    """See http://namabiiru.hongo.wide.ad.jp/scapy6"""
    name = "IPv6 not implemented here."
    def __init__(self, *args, **kargs):
        log_interactive.error(self.name)
    def __repr__(self):
        return "<IPv6: ERROR not implemented>"
                
class PPP(Packet):
    name = "PPP Link Layer"
    fields_desc = [ ShortEnumField("proto", 0x0021, {0x0021: "IP",
                                                     0xc021: "LCP"} ) ]
            
        
class DNS(Packet):
    name = "DNS"
    fields_desc = [ ShortField("id",0),
                    BitField("qr",0, 1),
                    BitEnumField("opcode", 0, 4, {0:"QUERY",1:"IQUERY",2:"STATUS"}),
                    BitField("aa", 0, 1),
                    BitField("tc", 0, 1),
                    BitField("rd", 0, 1),
                    BitField("ra", 0 ,1),
                    BitField("z", 0, 3),
                    BitEnumField("rcode", 0, 4, {0:"ok", 1:"format-error", 2:"server-failure", 3:"name-error", 4:"not-implemented", 5:"refused"}),
                    DNSRRCountField("qdcount", None, "qd"),
                    DNSRRCountField("ancount", None, "an"),
                    DNSRRCountField("nscount", None, "ns"),
                    DNSRRCountField("arcount", None, "ar"),
                    DNSQRField("qd", "qdcount"),
                    DNSRRField("an", "ancount"),
                    DNSRRField("ns", "nscount"),
                    DNSRRField("ar", "arcount",0) ]
    def answers(self, other):
        return (isinstance(other, DNS)
                and self.id == other.id
                and self.qr == 1
                and other.qr == 0)
        
    def mysummary(self):
        type = ["Qry","Ans"][self.qr]
        name = ""
        if self.qr:
            type = "Ans"
            if self.ancount > 0 and isinstance(self.an, DNSRR):
                name = ' "%s"' % self.an.rdata
        else:
            type = "Qry"
            if self.qdcount > 0 and isinstance(self.qd, DNSQR):
                name = ' "%s"' % self.qd.qname
        return 'DNS %s%s ' % (type, name)

dnstypes = { 0:"ANY", 255:"ALL",
             1:"A", 2:"NS", 3:"MD", 4:"MD", 5:"CNAME", 6:"SOA", 7: "MB", 8:"MG",
             9:"MR",10:"NULL",11:"WKS",12:"PTR",13:"HINFO",14:"MINFO",15:"MX",16:"TXT",
             17:"RP",18:"AFSDB",28:"AAAA", 33:"SRV",38:"A6",39:"DNAME"}

dnsqtypes = {251:"IXFR",252:"AXFR",253:"MAILB",254:"MAILA",255:"ALL"}
dnsqtypes.update(dnstypes)
dnsclasses =  {1: 'IN',  2: 'CS',  3: 'CH',  4: 'HS',  255: 'ANY'}


class DNSQR(Packet):
    name = "DNS Question Record"
    show_indent=0
    fields_desc = [ DNSStrField("qname",""),
                    ShortEnumField("qtype", 1, dnsqtypes),
                    ShortEnumField("qclass", 1, dnsclasses) ]
                    
                    

class DNSRR(Packet):
    name = "DNS Resource Record"
    show_indent=0
    fields_desc = [ DNSStrField("rrname",""),
                    ShortEnumField("type", 1, dnstypes),
                    ShortEnumField("rclass", 1, dnsclasses),
                    IntField("ttl", 0),
                    RDLenField("rdlen"),
                    RDataField("rdata", "", "rdlen") ]

dhcpmagic="c\x82Sc"


class BOOTP(Packet):
    name = "BOOTP"
    fields_desc = [ ByteEnumField("op",1, {1:"BOOTREQUEST", 2:"BOOTREPLY"}),
                    ByteField("htype",1),
                    ByteField("hlen",6),
                    ByteField("hops",0),
                    IntField("xid",0),
                    ShortField("secs",0),
                    FlagsField("flags", 0, 16, "???????????????B"),
                    IPField("ciaddr","0.0.0.0"),
                    IPField("yiaddr","0.0.0.0"),
                    IPField("siaddr","0.0.0.0"),
                    IPField("giaddr","0.0.0.0"),
                    Field("chaddr","", "16s"),
                    Field("sname","","64s"),
                    Field("file","","128s"),
                    StrField("options","") ]
    def guess_payload_class(self, payload):
        if self.options[:len(dhcpmagic)] == dhcpmagic:
            return DHCP
        else:
            return Packet.guess_payload_class(self, payload)
    def extract_padding(self,s):
        if self.options[:len(dhcpmagic)] == dhcpmagic:
            # set BOOTP options to DHCP magic cookie and make rest a payload of DHCP options
            payload = self.options[len(dhcpmagic):]
            self.options = self.options[:len(dhcpmagic)]
            return payload, None
        else:
            return "", None
    def hashret(self):
        return struct.pack("L", self.xid)
    def answers(self, other):
        if not isinstance(other, BOOTP):
            return 0
        return self.xid == other.xid



#DHCP_UNKNOWN, DHCP_IP, DHCP_IPLIST, DHCP_TYPE \
#= range(4)
#

DHCPTypes = {
                1: "discover",
                2: "offer",
                3: "request",
                4: "decline",
                5: "ack",
                6: "nak",
                7: "release",
                8: "inform",
                9: "force_renew",
                10:"lease_query",
                11:"lease_unassigned",
                12:"lease_unknown",
                13:"lease_active",
                }

DHCPOptions = {
    0: "pad",
    1: IPField("subnet_mask", "0.0.0.0"),
    2: "time_zone",
    3: IPField("router","0.0.0.0"),
    4: IPField("time_server","0.0.0.0"),
    5: IPField("IEN_name_server","0.0.0.0"),
    6: IPField("name_server","0.0.0.0"),
    7: IPField("log_server","0.0.0.0"),
    8: IPField("cookie_server","0.0.0.0"),
    9: IPField("lpr_server","0.0.0.0"),
    12: "hostname",
    14: "dump_path",
    15: "domain",
    17: "root_disk_path",
    22: "max_dgram_reass_size",
    23: "default_ttl",
    24: "pmtu_timeout",
    28: IPField("broadcast_address","0.0.0.0"),
    35: "arp_cache_timeout",
    36: "ether_or_dot3",
    37: "tcp_ttl",
    38: "tcp_keepalive_interval",
    39: "tcp_keepalive_garbage",
    40: "NIS_domain",
    41: IPField("NIS_server","0.0.0.0"),
    42: IPField("NTP_server","0.0.0.0"),
    43: "vendor_specific",
    44: IPField("NetBIOS_server","0.0.0.0"),
    45: IPField("NetBIOS_dist_server","0.0.0.0"),
    50: IPField("requested_addr","0.0.0.0"),
    51: IntField("lease_time", 43200),
    54: IPField("server_id","0.0.0.0"),
    55: "param_req_list",
    57: ShortField("max_dhcp_size", 1500),
    58: IntField("renewal_time", 21600),
    59: IntField("rebinding_time", 37800),
    60: "vendor_class_id",
    61: "client_id",
    
    64: "NISplus_domain",
    65: IPField("NISplus_server","0.0.0.0"),
    69: IPField("SMTP_server","0.0.0.0"),
    70: IPField("POP3_server","0.0.0.0"),
    71: IPField("NNTP_server","0.0.0.0"),
    72: IPField("WWW_server","0.0.0.0"),
    73: IPField("Finger_server","0.0.0.0"),
    74: IPField("IRC_server","0.0.0.0"),
    75: IPField("StreetTalk_server","0.0.0.0"),
    76: "StreetTalk_Dir_Assistance",
    82: "relay_agent_Information",
    53: ByteEnumField("message-type", 1, DHCPTypes),
    #             55: DHCPRequestListField("request-list"),
    255: "end"
    }

DHCPRevOptions = {}

for k,v in DHCPOptions.iteritems():
    if type(v) is str:
        n = v
        v = None
    else:
        n = str(v)
    DHCPRevOptions[n] = (k,v)
del(n)
del(v)
del(k)
    
    



class DHCPOptionsField(StrField):
    islist=1
    def i2repr(self,pkt,x):
        s = []
        for v in x:
            if type(v) is tuple and len(v) == 2:
                if  DHCPRevOptions.has_key(v[0]) and isinstance(DHCPRevOptions[v[0]][1],Field):
                    f = DHCPRevOptions[v[0]][1]
                    vv = f.i2repr(pkt,v[1])
                else:
                    vv = repr(v[1])
                s.append("%s=%s" % (v[0],vv))
            else:
                s.append(str(v))
        return "[%s]" % (" ".join(s))
        
    def getfield(self, pkt, s):
        return "", self.m2i(pkt, s)
    def m2i(self, pkt, x):
        opt = []
        while x:
            o = ord(x[0])
            if o == 255:
                opt.append("end")
                x = x[1:]
                continue
            if o == 0:
                opt.append("pad")
                x = x[1:]
                continue
            if DHCPOptions.has_key(o):
                f = DHCPOptions[o]

                if isinstance(f, str):
                    olen = ord(x[1])
                    opt.append( (f,x[2:olen+2]) )
                    x = x[olen+2:]
                else:
                    olen = ord(x[1])
                    left, val = f.getfield(pkt,x[2:olen+2])
#                    val = f.m2i(pkt,val)
#                    if left:
#                        print "m2i data left left=%s" % left
                    opt.append((f.name, val))
                    x = x[olen+2:]
            else:
                olen = ord(x[1])
                opt.append((o, x[2:olen+2]))
                x = x[olen+2:]
        return opt
    def i2m(self, pkt, x):
        #print "i2m x=%s" % x
        s = ""
        for o in x:
            if type(o) is tuple and len(o) == 2:
                name, val = o

                if isinstance(name, int):
                    onum, oval = name, val
                elif DHCPRevOptions.has_key(name):
                    onum, f = DHCPRevOptions[name]
                    if  f is None:
                        oval = val
                    else:
#                        oval = f.addfield(pkt,"",f.i2m(pkt,f.any2i(pkt,val)))
                        oval = f.addfield(pkt,"",f.any2i(pkt,val))
                        
                else:
                    warning("Unknown field option %s" % name)
                    continue

                s += chr(onum)
                s += chr(len(oval))
                s += oval

            elif (type(o) is str and DHCPRevOptions.has_key(o) and 
                  DHCPRevOptions[o][1] == None):
                s += chr(DHCPRevOptions[o][0])
            elif type(o) is int:
                s += chr(o)
            else:
                warning("Malformed option %s" % o)
        return s


class DHCP(Packet):
    name = "DHCP options"
    fields_desc = [ DHCPOptionsField("options","") ]


class Dot11(Packet):
    name = "802.11"
    fields_desc = [
                    BitField("subtype", 0, 4),
                    BitEnumField("type", 0, 2, ["Management", "Control", "Data", "Reserved"]),
                    BitField("proto", 0, 2),
                    FlagsField("FCfield", 0, 8, ["to-DS", "from-DS", "MF", "retry", "pw-mgt", "MD", "wep", "order"]),
                    ShortField("ID",0),
                    MACField("addr1", ETHER_ANY),
                    Dot11Addr2MACField("addr2", ETHER_ANY),
                    Dot11Addr3MACField("addr3", ETHER_ANY),
                    Dot11SCField("SC", 0),
                    Dot11Addr4MACField("addr4", ETHER_ANY) 
                    ]
    def mysummary(self):
        return self.sprintf("802.11 %Dot11.type% %Dot11.subtype% %Dot11.addr2% > %Dot11.addr1%")
    def guess_payload_class(self, payload):
        if self.FCfield & 0x40:
            return Dot11WEP
        else:
            return Packet.guess_payload_class(self, payload)
    def answers(self, other):
        if isinstance(other,Dot11):
            if self.type == 0: # management
                if self.addr1 != other.addr2: # check resp DA w/ req SA
                    return 0
                if (other.subtype,self.subtype) in [(0,1),(2,3),(4,5)]:
                    return 1
                if self.subtype == other.subtype == 11: # auth
                    return self.payload.answers(other.payload)
            elif self.type == 1: # control
                return 0
            elif self.type == 2: # data
                return self.payload.answers(other.payload)
            elif self.type == 3: # reserved
                return 0
        return 0
    def unwep(self, key=None, warn=1):
        if self.FCfield & 0x40 == 0:
            if warn:
                warning("No WEP to remove")
            return
        if  isinstance(self.payload.payload, NoPayload):
            if key or conf.wepkey:
                self.payload.decrypt(key)
            if isinstance(self.payload.payload, NoPayload):
                if warn:
                    warning("Dot11 can't be decrypted. Check conf.wepkey.")
                return
        self.FCfield &= ~0x40
        self.payload=self.payload.payload


capability_list = [ "res8", "res9", "short-slot", "res11",
                    "res12", "DSSS-OFDM", "res14", "res15",
                   "ESS", "IBSS", "CFP", "CFP-req",
                   "privacy", "short-preamble", "PBCC", "agility"]

reason_code = {0:"reserved",1:"unspec", 2:"auth-expired",
               3:"deauth-ST-leaving",
               4:"inactivity", 5:"AP-full", 6:"class2-from-nonauth",
               7:"class3-from-nonass", 8:"disas-ST-leaving",
               9:"ST-not-auth"}

status_code = {0:"success", 1:"failure", 10:"cannot-support-all-cap",
               11:"inexist-asso", 12:"asso-denied", 13:"algo-unsupported",
               14:"bad-seq-num", 15:"challenge-failure",
               16:"timeout", 17:"AP-full",18:"rate-unsupported" }

class Dot11Beacon(Packet):
    name = "802.11 Beacon"
    fields_desc = [ LELongField("timestamp", 0),
                    LEShortField("beacon_interval", 0x0064),
                    FlagsField("cap", 0, 16, capability_list) ]
    

class Dot11Elt(Packet):
    name = "802.11 Information Element"
    fields_desc = [ ByteEnumField("ID", 0, {0:"SSID", 1:"Rates", 2: "FHset", 3:"DSset", 4:"CFset", 5:"TIM", 6:"IBSSset", 16:"challenge",
                                            42:"ERPinfo", 47:"ERPinfo", 48:"RSNinfo", 50:"ESRates",221:"vendor",68:"reserved"}),
                    FieldLenField("len", None, "info", "B"),
                    StrLenField("info", "", "len") ]
    def mysummary(self):
        if self.ID == 0:
            return "SSID=%s"%repr(self.info),[Dot11]
        else:
            return ""

class Dot11ATIM(Packet):
    name = "802.11 ATIM"

class Dot11Disas(Packet):
    name = "802.11 Disassociation"
    fields_desc = [ LEShortEnumField("reason", 1, reason_code) ]

class Dot11AssoReq(Packet):
    name = "802.11 Association Request"
    fields_desc = [ FlagsField("cap", 0, 16, capability_list),
                    LEShortField("listen_interval", 0x00c8) ]


class Dot11AssoResp(Packet):
    name = "802.11 Association Response"
    fields_desc = [ FlagsField("cap", 0, 16, capability_list),
                    LEShortField("status", 0),
                    LEShortField("AID", 0) ]

class Dot11ReassoReq(Packet):
    name = "802.11 Reassociation Request"
    fields_desc = [ FlagsField("cap", 0, 16, capability_list),
                    MACField("current_AP", ETHER_ANY),
                    LEShortField("listen_interval", 0x00c8) ]


class Dot11ReassoResp(Dot11AssoResp):
    name = "802.11 Reassociation Response"

class Dot11ProbeReq(Packet):
    name = "802.11 Probe Request"
    
class Dot11ProbeResp(Packet):
    name = "802.11 Probe Response"
    fields_desc = [ LELongField("timestamp", 0),
                    LEShortField("beacon_interval", 0x0064),
                    FlagsField("cap", 0, 16, capability_list) ]
    
class Dot11Auth(Packet):
    name = "802.11 Authentication"
    fields_desc = [ LEShortEnumField("algo", 0, ["open", "sharedkey"]),
                    LEShortField("seqnum", 0),
                    LEShortEnumField("status", 0, status_code) ]
    def answers(self, other):
        if self.seqnum == other.seqnum+1:
            return 1
        return 0

class Dot11Deauth(Packet):
    name = "802.11 Deauthentication"
    fields_desc = [ LEShortEnumField("reason", 1, reason_code) ]



class Dot11WEP(Packet):
    name = "802.11 WEP packet"
    fields_desc = [ StrFixedLenField("iv", "\0\0\0", 3),
                    ByteField("keyid", 0),
                    StrField("wepdata",None,remain=4),
                    IntField("icv",None) ]

    def post_dissect(self, s):
#        self.icv, = struct.unpack("!I",self.wepdata[-4:])
#        self.wepdata = self.wepdata[:-4]
        self.decrypt()

    def build_payload(self):
        if self.wepdata is None:
            return Packet.build_payload(self)
        return ""

    def post_build(self, p, pay):
        if self.wepdata is None:
            key = conf.wepkey
            if key:
                if self.icv is None:
                    pay += struct.pack("<I",crc32(pay))
                    icv = ""
                else:
                    icv = p[4:8]
                c = ARC4.new(self.iv+key)
                p = p[:4]+c.encrypt(pay)+icv
            else:
                warning("No WEP key set (conf.wepkey).. strange results expected..")
        return p
            

    def decrypt(self,key=None):
        if key is None:
            key = conf.wepkey
        if key:
            c = ARC4.new(self.iv+key)
            self.add_payload(LLC(c.decrypt(self.wepdata)))
                    


class PrismHeader(Packet):
    """ iwpriv wlan0 monitor 3 """
    name = "Prism header"
    fields_desc = [ LEIntField("msgcode",68),
                    LEIntField("len",144),
                    StrFixedLenField("dev","",16),
                    LEIntField("hosttime_did",0),
                  LEShortField("hosttime_status",0),
                  LEShortField("hosttime_len",0),
                    LEIntField("hosttime",0),
                    LEIntField("mactime_did",0),
                  LEShortField("mactime_status",0),
                  LEShortField("mactime_len",0),
                    LEIntField("mactime",0),
                    LEIntField("channel_did",0),
                  LEShortField("channel_status",0),
                  LEShortField("channel_len",0),
                    LEIntField("channel",0),
                    LEIntField("rssi_did",0),
                  LEShortField("rssi_status",0),
                  LEShortField("rssi_len",0),
                    LEIntField("rssi",0),
                    LEIntField("sq_did",0),
                  LEShortField("sq_status",0),
                  LEShortField("sq_len",0),
                    LEIntField("sq",0),
                    LEIntField("signal_did",0),
                  LEShortField("signal_status",0),
                  LEShortField("signal_len",0),
              LESignedIntField("signal",0),
                    LEIntField("noise_did",0),
                  LEShortField("noise_status",0),
                  LEShortField("noise_len",0),
                    LEIntField("noise",0),
                    LEIntField("rate_did",0),
                  LEShortField("rate_status",0),
                  LEShortField("rate_len",0),
                    LEIntField("rate",0),
                    LEIntField("istx_did",0),
                  LEShortField("istx_status",0),
                  LEShortField("istx_len",0),
                    LEIntField("istx",0),
                    LEIntField("frmlen_did",0),
                  LEShortField("frmlen_status",0),
                  LEShortField("frmlen_len",0),
                    LEIntField("frmlen",0),
                    ]



class HSRP(Packet):
    name = "HSRP"
    fields_desc = [
        ByteField("version", 0),
        ByteEnumField("opcode", 0, { 0:"Hello"}),
        ByteEnumField("state", 16, { 16:"Active"}),
        ByteField("hellotime", 3),
        ByteField("holdtime", 10),
        ByteField("priority", 120),
        ByteField("group", 1),
        ByteField("reserved", 0),
        StrFixedLenField("auth","cisco",8),
        IPField("virtualIP","192.168.1.1") ]
        


        
        


class NTP(Packet):
    # RFC 1769
    name = "NTP"
    fields_desc = [ 
         BitEnumField('leap', 0, 2,
                      { 0: 'nowarning',
                        1: 'longminute',
                        2: 'shortminute',
                        3: 'notsync'}),
         BitField('version', 3, 3),
         BitEnumField('mode', 3, 3,
                      { 0: 'reserved',
                        1: 'sym_active',
                        2: 'sym_passive',
                        3: 'client',
                        4: 'server',
                        5: 'broadcast',
                        6: 'control',
                        7: 'private'}),
         BitField('stratum', 2, 8),
         BitField('poll', 0xa, 8),          ### XXX : it's a signed int
         BitField('precision', 0, 8),       ### XXX : it's a signed int
         FloatField('delay', 0, 32),
         FloatField('dispersion', 0, 32),
         IPField('id', "127.0.0.1"),
         TimeStampField('ref', 0, 64),
         TimeStampField('orig', -1, 64),  # -1 means current time
         TimeStampField('recv', 0, 64),
         TimeStampField('sent', -1, 64) 
         ]
    def mysummary(self):
        return self.sprintf("NTP v%ir,NTP.version%, %NTP.mode%")


class GRE(Packet):
    name = "GRE"
    fields_desc = [ BitField("chksumpresent",0,1),
                    BitField("reserved0",0,12),
                    BitField("version",0,3),
                    XShortEnumField("proto", 0x0000, ETHER_TYPES),
                    ConditionalField(XShortField("chksum",None),"chksumpresent",lambda x:x==1),
                    ConditionalField(XShortField("reserved1",None),"chksumpresent",lambda x:x==1),
                    ]
    def post_build(self, p, pay):
        p += pay
        if self.chksumpresent and self.chksum is None:
            c = checksum(p)
            p = p[:4]+chr((c>>8)&0xff)+chr(c&0xff)+p[6:]
        return p
            

class Radius(Packet):
    name = "Radius"
    fields_desc = [ ByteEnumField("code", 1, {1: "Access-Request",
                                              2: "Access-Accept",
                                              3: "Access-Reject",
                                              4: "Accounting-Request",
                                              5: "Accounting-Accept",
                                              6: "Accounting-Status",
                                              7: "Password-Request",
                                              8: "Password-Ack",
                                              9: "Password-Reject",
                                              10: "Accounting-Message",
                                              11: "Access-Challenge",
                                              12: "Status-Server",
                                              13: "Status-Client",
                                              21: "Resource-Free-Request",
                                              22: "Resource-Free-Response",
                                              23: "Resource-Query-Request",
                                              24: "Resource-Query-Response",
                                              25: "Alternate-Resource-Reclaim-Request",
                                              26: "NAS-Reboot-Request",
                                              27: "NAS-Reboot-Response",
                                              29: "Next-Passcode",
                                              30: "New-Pin",
                                              31: "Terminate-Session",
                                              32: "Password-Expired",
                                              33: "Event-Request",
                                              34: "Event-Response",
                                              40: "Disconnect-Request",
                                              41: "Disconnect-ACK",
                                              42: "Disconnect-NAK",
                                              43: "CoA-Request",
                                              44: "CoA-ACK",
                                              45: "CoA-NAK",
                                              50: "IP-Address-Allocate",
                                              51: "IP-Address-Release",
                                              253: "Experimental-use",
                                              254: "Reserved",
                                              255: "Reserved"} ),
                    ByteField("id", 0),
                    ShortField("len", None),
                    StrFixedLenField("authenticator","",16) ]
    def post_build(self, p, pay):
        p += pay
        l = self.len
        if l is None:
            l = len(p)
            p = p[:2]+struct.pack("!H",l)+p[4:]
        return p




class RIP(Packet):
    name = "RIP header"
    fields_desc = [
        ByteEnumField("command",1,{1:"req",2:"resp",3:"traceOn",4:"traceOff",5:"sun",
                                   6:"trigReq",7:"trigResp",8:"trigAck",9:"updateReq",
                                   10:"updateResp",11:"updateAck"}),
        ByteField("version",1),
        ShortField("null",0),
        ]

class RIPEntry(Packet):
    name = "RIP entry"
    fields_desc = [
        ShortEnumField("AF",2,{2:"IP"}),
        ShortField("RouteTag",0),
        IPField("addr","0.0.0.0"),
        IPField("mask","0.0.0.0"),
        IPField("nextHop","0.0.0.0"),
        IntEnumField("metric",1,{16:"Unreach"}),
        ]
        



ISAKMP_payload_type = ["None","SA","Proposal","Transform","KE","ID","CERT","CR","Hash",
                       "SIG","Nonce","Notification","Delete","VendorID"]

ISAKMP_exchange_type = ["None","base","identity prot.",
                        "auth only", "aggressive", "info"]


class ISAKMP_class(Packet):
    def guess_payload_class(self, payload):
        np = self.next_payload
        if np == 0:
            return Raw
        elif np < len(ISAKMP_payload_type):
            pt = ISAKMP_payload_type[np]
            return globals().get("ISAKMP_payload_%s" % pt, ISAKMP_payload)
        else:
            return ISAKMP_payload


class ISAKMP(ISAKMP_class): # rfc2408
    name = "ISAKMP"
    fields_desc = [
        StrFixedLenField("init_cookie","",8),
        StrFixedLenField("resp_cookie","",8),
        ByteEnumField("next_payload",0,ISAKMP_payload_type),
        XByteField("version",0x10),
        ByteEnumField("exch_type",0,ISAKMP_exchange_type),
        FlagsField("flags",0, 8, ["encryption","commit","auth_only","res3","res4","res5","res6","res7"]), # XXX use a Flag field
        IntField("id",0),
        IntField("length",None)
        ]

    def guess_payload_class(self, payload):
        if self.flags & 1:
            return Raw
        return ISAKMP_class.guess_payload_class(self, payload)

    def answers(self, other):
        if isinstance(other, ISAKMP):
            if other.init_cookie == self.init_cookie:
                return 1
        return 0
    def post_build(self, p, pay):
        p += pay
        if self.length is None:
            p = p[:24]+struct.pack("!I",len(p))+p[28:]
        return p
       



class ISAKMP_payload_Transform(ISAKMP_class):
    name = "IKE Transform"
    fields_desc = [
        ByteEnumField("next_payload",None,ISAKMP_payload_type),
        ByteField("res",0),
#        ShortField("len",None),
        ShortField("length",None),
        ByteField("num",None),
        ByteEnumField("id",1,{1:"KEY_IKE"}),
        ShortField("res2",0),
        ISAKMPTransformSetField("transforms",None,"length",shift=8)
#        XIntField("enc",0x80010005L),
#        XIntField("hash",0x80020002L),
#        XIntField("auth",0x80030001L),
#        XIntField("group",0x80040002L),
#        XIntField("life_type",0x800b0001L),
#        XIntField("durationh",0x000c0004L),
#        XIntField("durationl",0x00007080L),
        ]
    def post_build(self, p, pay):
        if self.length is None:
            l = len(p)
            p = p[:2]+chr((l>>8)&0xff)+chr(l&0xff)+p[4:]
        p += pay
        return p
            


        
class ISAKMP_payload_Proposal(ISAKMP_class):
    name = "IKE proposal"
#    ISAKMP_payload_type = 0
    fields_desc = [
        ByteEnumField("next_payload",None,ISAKMP_payload_type),
        ByteField("res",0),
        FieldLenField("length",None,"trans","H"),
        ByteField("proposal",1),
        ByteEnumField("proto",1,{1:"ISAKMP"}),
        FieldLenField("SPIsize",None,"SPI","B"),
        ByteField("trans_nb",None),
        StrLenField("SPI","","SPIsize"),
        PacketLenField("trans",Raw(),ISAKMP_payload_Transform,"length",shift=8),
        ]


class ISAKMP_payload_metaclass(type):
    def __new__(cls, name, bases, dct):
        f = dct["fields_desc"]
        f = [ ByteEnumField("next_payload",None,ISAKMP_payload_type),
              ByteField("res",0),
              ShortField("length",None),
              ] + f
        dct["fields_desc"] = f
        return super(ISAKMP_payload_metaclass, cls).__new__(cls, name, bases, dct)


class ISAKMP_payload(ISAKMP_class):
    name = "ISAKMP payload"
    fields_desc = [
        ByteEnumField("next_payload",None,ISAKMP_payload_type),
        ByteField("res",0),
        FieldLenField("length",None,"load","H"),
        StrLenField("load","","length",shift=4),
        ]


class ISAKMP_payload_VendorID(ISAKMP_class):
    name = "ISAKMP Vendor ID"
    overload_fields = { ISAKMP: { "next_payload":13 }}
    fields_desc = [
        ByteEnumField("next_payload",None,ISAKMP_payload_type),
        ByteField("res",0),
        FieldLenField("length",None,"vendorID","H"),
        StrLenField("vendorID","","length",shift=4),
        ]

class ISAKMP_payload_SA(ISAKMP_class):
    name = "ISAKMP SA"
    overload_fields = { ISAKMP: { "next_payload":1 }}
    fields_desc = [
        ByteEnumField("next_payload",None,ISAKMP_payload_type),
        ByteField("res",0),
        FieldLenField("length",None,"prop","H"),
        IntEnumField("DOI",1,{1:"IPSEC"}),
        IntEnumField("situation",1,{1:"identity"}),
        PacketLenField("prop",Raw(),ISAKMP_payload_Proposal,"length",shift=12),
        ]

class ISAKMP_payload_Nonce(ISAKMP_class):
    name = "ISAKMP Nonce"
    overload_fields = { ISAKMP: { "next_payload":10 }}
    fields_desc = [
        ByteEnumField("next_payload",None,ISAKMP_payload_type),
        ByteField("res",0),
        FieldLenField("length",None,"load","H"),
        StrLenField("load","","length",shift=4),
        ]

class ISAKMP_payload_KE(ISAKMP_class):
    name = "ISAKMP Key Exchange"
    overload_fields = { ISAKMP: { "next_payload":4 }}
    fields_desc = [
        ByteEnumField("next_payload",None,ISAKMP_payload_type),
        ByteField("res",0),
        FieldLenField("length",None,"load","H"),
        StrLenField("load","","length",shift=4),
        ]

class ISAKMP_payload_ID(ISAKMP_class):
    name = "ISAKMP Identification"
    overload_fields = { ISAKMP: { "next_payload":5 }}
    fields_desc = [
        ByteEnumField("next_payload",None,ISAKMP_payload_type),
        ByteField("res",0),
        FieldLenField("length",None,"load","H"),
        ByteEnumField("IDtype",1,{1:"IPv4_addr", 11:"Key"}),
        ByteEnumField("ProtoID",0,{0:"Unused"}),
        ShortEnumField("Port",0,{0:"Unused"}),
#        IPField("IdentData","127.0.0.1"),
        StrLenField("load","","length",shift=8),
        ]



class ISAKMP_payload_Hash(ISAKMP_class):
    name = "ISAKMP Hash"
    overload_fields = { ISAKMP: { "next_payload":8 }}
    fields_desc = [
        ByteEnumField("next_payload",None,ISAKMP_payload_type),
        ByteField("res",0),
        FieldLenField("length",None,"load","H"),
        StrLenField("load","","length",shift=4),
        ]



ISAKMP_payload_type_overload = {}
for i in range(len(ISAKMP_payload_type)):
    name = "ISAKMP_payload_%s" % ISAKMP_payload_type[i]
    if name in globals():
        ISAKMP_payload_type_overload[globals()[name]] = {"next_payload":i}

del(i)
del(name)
ISAKMP_class.overload_fields = ISAKMP_payload_type_overload.copy()


        

# Cisco Skinny protocol

# shamelessly ripped from Ethereal dissector
skinny_messages = { 
# Station -> Callmanager
  0x0000: "KeepAliveMessage",
  0x0001: "RegisterMessage",
  0x0002: "IpPortMessage",
  0x0003: "KeypadButtonMessage",
  0x0004: "EnblocCallMessage",
  0x0005: "StimulusMessage",
  0x0006: "OffHookMessage",
  0x0007: "OnHookMessage",
  0x0008: "HookFlashMessage",
  0x0009: "ForwardStatReqMessage",
  0x000A: "SpeedDialStatReqMessage",
  0x000B: "LineStatReqMessage",
  0x000C: "ConfigStatReqMessage",
  0x000D: "TimeDateReqMessage",
  0x000E: "ButtonTemplateReqMessage",
  0x000F: "VersionReqMessage",
  0x0010: "CapabilitiesResMessage",
  0x0011: "MediaPortListMessage",
  0x0012: "ServerReqMessage",
  0x0020: "AlarmMessage",
  0x0021: "MulticastMediaReceptionAck",
  0x0022: "OpenReceiveChannelAck",
  0x0023: "ConnectionStatisticsRes",
  0x0024: "OffHookWithCgpnMessage",
  0x0025: "SoftKeySetReqMessage",
  0x0026: "SoftKeyEventMessage",
  0x0027: "UnregisterMessage",
  0x0028: "SoftKeyTemplateReqMessage",
  0x0029: "RegisterTokenReq",
  0x002A: "MediaTransmissionFailure",
  0x002B: "HeadsetStatusMessage",
  0x002C: "MediaResourceNotification",
  0x002D: "RegisterAvailableLinesMessage",
  0x002E: "DeviceToUserDataMessage",
  0x002F: "DeviceToUserDataResponseMessage",
  0x0030: "UpdateCapabilitiesMessage",
  0x0031: "OpenMultiMediaReceiveChannelAckMessage",
  0x0032: "ClearConferenceMessage",
  0x0033: "ServiceURLStatReqMessage",
  0x0034: "FeatureStatReqMessage",
  0x0035: "CreateConferenceResMessage",
  0x0036: "DeleteConferenceResMessage",
  0x0037: "ModifyConferenceResMessage",
  0x0038: "AddParticipantResMessage",
  0x0039: "AuditConferenceResMessage",
  0x0040: "AuditParticipantResMessage",
  0x0041: "DeviceToUserDataVersion1Message",
# Callmanager -> Station */
  0x0081: "RegisterAckMessage",
  0x0082: "StartToneMessage",
  0x0083: "StopToneMessage",
  0x0085: "SetRingerMessage",
  0x0086: "SetLampMessage",
  0x0087: "SetHkFDetectMessage",
  0x0088: "SetSpeakerModeMessage",
  0x0089: "SetMicroModeMessage",
  0x008A: "StartMediaTransmission",
  0x008B: "StopMediaTransmission",
  0x008C: "StartMediaReception",
  0x008D: "StopMediaReception",
  0x008F: "CallInfoMessage",
  0x0090: "ForwardStatMessage",
  0x0091: "SpeedDialStatMessage",
  0x0092: "LineStatMessage",
  0x0093: "ConfigStatMessage",
  0x0094: "DefineTimeDate",
  0x0095: "StartSessionTransmission",
  0x0096: "StopSessionTransmission",
  0x0097: "ButtonTemplateMessage",
  0x0098: "VersionMessage",
  0x0099: "DisplayTextMessage",
  0x009A: "ClearDisplay",
  0x009B: "CapabilitiesReqMessage",
  0x009C: "EnunciatorCommandMessage",
  0x009D: "RegisterRejectMessage",
  0x009E: "ServerResMessage",
  0x009F: "Reset",
  0x0100: "KeepAliveAckMessage",
  0x0101: "StartMulticastMediaReception",
  0x0102: "StartMulticastMediaTransmission",
  0x0103: "StopMulticastMediaReception",
  0x0104: "StopMulticastMediaTransmission",
  0x0105: "OpenReceiveChannel",
  0x0106: "CloseReceiveChannel",
  0x0107: "ConnectionStatisticsReq",
  0x0108: "SoftKeyTemplateResMessage",
  0x0109: "SoftKeySetResMessage",
  0x0110: "SelectSoftKeysMessage",
  0x0111: "CallStateMessage",
  0x0112: "DisplayPromptStatusMessage",
  0x0113: "ClearPromptStatusMessage",
  0x0114: "DisplayNotifyMessage",
  0x0115: "ClearNotifyMessage",
  0x0116: "ActivateCallPlaneMessage",
  0x0117: "DeactivateCallPlaneMessage",
  0x0118: "UnregisterAckMessage",
  0x0119: "BackSpaceReqMessage",
  0x011A: "RegisterTokenAck",
  0x011B: "RegisterTokenReject",
  0x0042: "DeviceToUserDataResponseVersion1Message",
  0x011C: "StartMediaFailureDetection",
  0x011D: "DialedNumberMessage",
  0x011E: "UserToDeviceDataMessage",
  0x011F: "FeatureStatMessage",
  0x0120: "DisplayPriNotifyMessage",
  0x0121: "ClearPriNotifyMessage",
  0x0122: "StartAnnouncementMessage",
  0x0123: "StopAnnouncementMessage",
  0x0124: "AnnouncementFinishMessage",
  0x0127: "NotifyDtmfToneMessage",
  0x0128: "SendDtmfToneMessage",
  0x0129: "SubscribeDtmfPayloadReqMessage",
  0x012A: "SubscribeDtmfPayloadResMessage",
  0x012B: "SubscribeDtmfPayloadErrMessage",
  0x012C: "UnSubscribeDtmfPayloadReqMessage",
  0x012D: "UnSubscribeDtmfPayloadResMessage",
  0x012E: "UnSubscribeDtmfPayloadErrMessage",
  0x012F: "ServiceURLStatMessage",
  0x0130: "CallSelectStatMessage",
  0x0131: "OpenMultiMediaChannelMessage",
  0x0132: "StartMultiMediaTransmission",
  0x0133: "StopMultiMediaTransmission",
  0x0134: "MiscellaneousCommandMessage",
  0x0135: "FlowControlCommandMessage",
  0x0136: "CloseMultiMediaReceiveChannel",
  0x0137: "CreateConferenceReqMessage",
  0x0138: "DeleteConferenceReqMessage",
  0x0139: "ModifyConferenceReqMessage",
  0x013A: "AddParticipantReqMessage",
  0x013B: "DropParticipantReqMessage",
  0x013C: "AuditConferenceReqMessage",
  0x013D: "AuditParticipantReqMessage",
  0x013F: "UserToDeviceDataVersion1Message",
  }


        
class Skinny(Packet):
    name="Skinny"
    fields_desc = [ LEIntField("len",0),
                    LEIntField("res",0),
                    LEIntEnumField("msg",0,skinny_messages) ]
    


### SEBEK


class SebekHead(Packet):
    name = "Sebek header"
    fields_desc = [ XIntField("magic", 0xd0d0d0),
                    ShortField("version", 1),
                    ShortEnumField("type", 0, {"read":0, "write":1,
                                             "socket":2, "open":3}),
                    IntField("counter", 0),
                    IntField("time_sec", 0),
                    IntField("time_usec", 0) ]
    def mysummary(self):
        return self.sprintf("Sebek Header v%SebekHead.version% %SebekHead.type%")

# we need this because Sebek headers differ between v1 and v3, and
# between v3 type socket and v3 others

class SebekV1(Packet):
    name = "Sebek v1"
    fields_desc = [ IntField("pid", 0),
                    IntField("uid", 0),
                    IntField("fd", 0),
                    StrFixedLenField("command", "", 12),
                    FieldLenField("data_length", None, "data",fmt="I"),
                    StrLenField("data", "", "data_length") ]
    def mysummary(self):
        if isinstance(self.underlayer, SebekHead):
            return self.underlayer.sprintf("Sebek v1 %SebekHead.type% (%SebekV1.command%)")
        else:
            return self.sprintf("Sebek v1 (%SebekV1.command%)")

class SebekV3(Packet):
    name = "Sebek v3"
    fields_desc = [ IntField("parent_pid", 0),
                    IntField("pid", 0),
                    IntField("uid", 0),
                    IntField("fd", 0),
                    IntField("inode", 0),
                    StrFixedLenField("command", "", 12),
                    FieldLenField("data_length", None, "data",fmt="I"),
                    StrLenField("data", "", "data_length") ]
    def mysummary(self):
        if isinstance(self.underlayer, SebekHead):
            return self.underlayer.sprintf("Sebek v%SebekHead.version% %SebekHead.type% (%SebekV3.command%)")
        else:
            return self.sprintf("Sebek v3 (%SebekV3.command%)")

class SebekV2(SebekV3):
    def mysummary(self):
        if isinstance(self.underlayer, SebekHead):
            return self.underlayer.sprintf("Sebek v%SebekHead.version% %SebekHead.type% (%SebekV2.command%)")
        else:
            return self.sprintf("Sebek v2 (%SebekV2.command%)")

class SebekV3Sock(Packet):
    name = "Sebek v2 socket"
    fields_desc = [ IntField("parent_pid", 0),
                    IntField("pid", 0),
                    IntField("uid", 0),
                    IntField("fd", 0),
                    IntField("inode", 0),
                    StrFixedLenField("command", "", 12),
                    IntField("data_length", 15),
                    IPField("dip", "127.0.0.1"),
                    ShortField("dport", 0),
                    IPField("sip", "127.0.0.1"),
                    ShortField("sport", 0),
                    ShortEnumField("call", 0, { "bind":2,
                                                "connect":3, "listen":4,
                                               "accept":5, "sendmsg":16,
                                               "recvmsg":17, "sendto":11,
                                               "recvfrom":12}),
                    ByteEnumField("proto", 0, IP_PROTOS) ]
    def mysummary(self):
        if isinstance(self.underlayer, SebekHead):
            return self.underlayer.sprintf("Sebek v%SebekHead.version% %SebekHead.type% (%SebekV3Sock.command%)")
        else:
            return self.sprintf("Sebek v3 socket (%SebekV3Sock.command%)")

class SebekV2Sock(SebekV3Sock):
    def mysummary(self):
        if isinstance(self.underlayer, SebekHead):
            return self.underlayer.sprintf("Sebek v%SebekHead.version% %SebekHead.type% (%SebekV2Sock.command%)")
        else:
            return self.sprintf("Sebek v2 socket (%SebekV2Sock.command%)")

class MGCP(Packet):
    name = "MGCP"
    longname = "Media Gateway Control Protocol"
    fields_desc = [ StrStopField("verb","AUEP"," ", -1),
                    StrFixedLenField("sep1"," ",1),
                    StrStopField("transaction_id","1234567"," ", -1),
                    StrFixedLenField("sep2"," ",1),
                    StrStopField("endpoint","dummy@dummy.net"," ", -1),
                    StrFixedLenField("sep3"," ",1),
                    StrStopField("version","MGCP 1.0 NCS 1.0","\x0a", -1),
                    StrFixedLenField("sep4","\x0a",1),
                    ]
                    
    
#class MGCP(Packet):
#    name = "MGCP"
#    longname = "Media Gateway Control Protocol"
#    fields_desc = [ ByteEnumField("type",0, ["request","response","others"]),
#                    ByteField("code0",0),
#                    ByteField("code1",0),
#                    ByteField("code2",0),
#                    ByteField("code3",0),
#                    ByteField("code4",0),
#                    IntField("trasid",0),
#                    IntField("req_time",0),
#                    ByteField("is_duplicate",0),
#                    ByteField("req_available",0) ]
#
class GPRS(Packet):
    name = "GPRSdummy"
    fields_desc = [
        StrStopField("dummy","","\x65\x00\x00",1)
        ]


class HCI_Hdr(Packet):
    name = "HCI header"
    fields_desc = [ ByteEnumField("type",2,{1:"command",2:"ACLdata",3:"SCOdata",4:"event",5:"vendor"}),]

    def mysummary(self):
        return self.sprintf("HCI %type%")

class HCI_ACL_Hdr(Packet):
    name = "HCI ACL header"
    fields_desc = [ ByteField("handle",0), # Actually, handle is 12 bits and flags is 4.
                    ByteField("flags",0),  # I wait to write a LEBitField
                    LEShortField("len",None), ]
    def post_build(self, p, pay):
        p += pay
        if self.len is None:
            l = len(p)-4
            p = p[:2]+chr(l&0xff)+chr((l>>8)&0xff)+p[4:]
        return p
                    

class L2CAP_Hdr(Packet):
    name = "L2CAP header"
    fields_desc = [ LEShortField("len",None),
                    LEShortEnumField("cid",0,{1:"control"}),]
    
    def post_build(self, p, pay):
        p += pay
        if self.len is None:
            l = len(p)-4
            p = p[:2]+chr(l&0xff)+chr((l>>8)&0xff)+p[4:]
        return p
                    
                

class L2CAP_CmdHdr(Packet):
    name = "L2CAP command header"
    fields_desc = [
        ByteEnumField("code",8,{1:"rej",2:"conn_req",3:"conn_resp",
                                4:"conf_req",5:"conf_resp",6:"disconn_req",
                                7:"disconn_resp",8:"echo_req",9:"echo_resp",
                                10:"info_req",11:"info_resp"}),
        ByteField("id",0),
        LEShortField("len",None) ]
    def post_build(self, p, pay):
        p += pay
        if self.len is None:
            l = len(p)-4
            p = p[:2]+chr(l&0xff)+chr((l>>8)&0xff)+p[4:]
        return p
    def answers(self, other):
        if other.id == self.id:
            if self.code == 1:
                return 1
            if other.code in [2,4,6,8,10] and self.code == other.code+1:
                if other.code == 8:
                    return 1
                return self.payload.answers(other.payload)
        return 0

class L2CAP_ConnReq(Packet):
    name = "L2CAP Conn Req"
    fields_desc = [ LEShortEnumField("psm",0,{1:"SDP",3:"RFCOMM",5:"telephony control"}),
                    LEShortField("scid",0),
                    ]

class L2CAP_ConnResp(Packet):
    name = "L2CAP Conn Resp"
    fields_desc = [ LEShortField("dcid",0),
                    LEShortField("scid",0),
                    LEShortEnumField("result",0,["no_info","authen_pend","author_pend"]),
                    LEShortEnumField("status",0,["success","pend","bad_psm",
                                               "cr_sec_block","cr_no_mem"]),
                    ]
    def answers(self, other):
        return self.scid == other.scid

class L2CAP_CmdRej(Packet):
    name = "L2CAP Command Rej"
    fields_desc = [ LEShortField("reason",0),
                    ]
    

class L2CAP_ConfReq(Packet):
    name = "L2CAP Conf Req"
    fields_desc = [ LEShortField("dcid",0),
                    LEShortField("flags",0),
                    ]

class L2CAP_ConfResp(Packet):
    name = "L2CAP Conf Resp"
    fields_desc = [ LEShortField("scid",0),
                    LEShortField("flags",0),
                    LEShortEnumField("result",0,["success","unaccept","reject","unknown"]),
                    ]
    def answers(self, other):
        return self.scid == other.scid


class L2CAP_DisconnReq(Packet):
    name = "L2CAP Disconn Req"
    fields_desc = [ LEShortField("dcid",0),
                    LEShortField("scid",0), ]

class L2CAP_DisconnResp(Packet):
    name = "L2CAP Disconn Resp"
    fields_desc = [ LEShortField("dcid",0),
                    LEShortField("scid",0), ]
    def answers(self, other):
        return self.scid == other.scid

    

class L2CAP_InfoReq(Packet):
    name = "L2CAP Info Req"
    fields_desc = [ LEShortEnumField("type",0,{1:"CL_MTU",2:"FEAT_MASK"}),
                    StrField("data","")
                    ]


class L2CAP_InfoResp(Packet):
    name = "L2CAP Info Resp"
    fields_desc = [ LEShortField("type",0),
                    LEShortEnumField("result",0,["success","not_supp"]),
                    StrField("data",""), ]
    def answers(self, other):
        return self.type == other.type




class NetBIOS_DS(Packet):
    name = "NetBIOS datagram service"
    fields_desc = [
        ByteEnumField("type",17, {17:"direct_group"}),
        ByteField("flags",0),
        XShortField("id",0),
        IPField("src","127.0.0.1"),
        ShortField("sport",138),
        ShortField("len",None),
        ShortField("ofs",0),
        NetBIOSNameField("srcname",""),
        NetBIOSNameField("dstname",""),
        ]
    def post_build(self, p, pay):
        p += pay
        if self.len is None:
            l = len(p)-14
            p = p[:10]+struct.pack("!H", l)+p[12:]
        return p
        
#        ShortField("length",0),
#        ShortField("Delimitor",0),
#        ByteField("command",0),
#        ByteField("data1",0),
#        ShortField("data2",0),
#        ShortField("XMIt",0),
#        ShortField("RSPCor",0),
#        StrFixedLenField("dest","",16),
#        StrFixedLenField("source","",16),
#        
#        ]
#

# IR

class IrLAPHead(Packet):
    name = "IrDA Link Access Protocol Header"
    fields_desc = [ XBitField("Address", 0x7f, 7),
                    BitEnumField("Type", 1, 1, {"Response":0,
                                                "Command":1})]

class IrLAPCommand(Packet):
    name = "IrDA Link Access Protocol Command"
    fields_desc = [ XByteField("Control", 0),
                    XByteField("Format identifier", 0),
                    XIntField("Source address", 0),
                    XIntField("Destination address", 0xffffffffL),
                    XByteField("Discovery flags", 0x1),
                    ByteEnumField("Slot number", 255, {"final":255}),
                    XByteField("Version", 0)]


class IrLMP(Packet):
    name = "IrDA Link Management Protocol"
    fields_desc = [ XShortField("Service hints", 0),
                    XByteField("Character set", 0),
                    StrField("Device name", "") ]


#NetBIOS


# Name Query Request
# Node Status Request
class NBNSQueryRequest(Packet):
    name="NBNS query request"
    fields_desc = [ShortField("NAME_TRN_ID",0),
                   ShortField("FLAGS", 0x0110),
                   ShortField("QDCOUNT",1),
                   ShortField("ANCOUNT",0),
                   ShortField("NSCOUNT",0),
                   ShortField("ARCOUNT",0),
                   NetBIOSNameField("QUESTION_NAME","windows"),
                   ShortEnumField("SUFFIX",0x4141,{0x4141:"workstation",0x4141+0x03:"messenger service",0x4141+0x200:"file server service",0x4141+0x10b:"domain master browser",0x4141+0x10c:"domain controller", 0x4141+0x10e:"browser election service"}),
                   ByteField("NULL",0),
                   ShortEnumField("QUESTION_TYPE",0x20, {0x20:"NB",0x21:"NBSTAT"}),
                   ShortEnumField("QUESTION_CLASS",1,{1:"INTERNET"})]

# Name Registration Request
# Name Refresh Request
# Name Release Request or Demand
class NBNSRequest(Packet):
    name="NBNS request"
    fields_desc = [ShortField("NAME_TRN_ID",0),
                   ShortField("FLAGS", 0x2910),
                   ShortField("QDCOUNT",1),
                   ShortField("ANCOUNT",0),
                   ShortField("NSCOUNT",0),
                   ShortField("ARCOUNT",1),
                   NetBIOSNameField("QUESTION_NAME","windows"),
                   ShortEnumField("SUFFIX",0x4141,{0x4141:"workstation",0x4141+0x03:"messenger service",0x4141+0x200:"file server service",0x4141+0x10b:"domain master browser",0x4141+0x10c:"domain controller", 0x4141+0x10e:"browser election service"}),
                   ByteField("NULL",0),
                   ShortEnumField("QUESTION_TYPE",0x20, {0x20:"NB",0x21:"NBSTAT"}),
                   ShortEnumField("QUESTION_CLASS",1,{1:"INTERNET"}),
                   ShortEnumField("RR_NAME",0xC00C,{0xC00C:"Label String Pointer to QUESTION_NAME"}),
                   ShortEnumField("RR_TYPE",0x20, {0x20:"NB",0x21:"NBSTAT"}),
                   ShortEnumField("RR_CLASS",1,{1:"INTERNET"}),
                   IntField("TTL", 0),
                   ShortField("RDLENGTH", 6),
                   BitEnumField("G",0,1,{0:"Unique name",1:"Group name"}),
                   BitEnumField("OWNER NODE TYPE",00,2,{00:"B node",01:"P node",02:"M node",03:"H node"}),
                   BitEnumField("UNUSED",0,13,{0:"Unused"}),
                   IPField("NB_ADDRESS", "127.0.0.1")]

# Name Query Response
# Name Registration Response
class NBNSQueryResponse(Packet):
    name="NBNS query response"
    fields_desc = [ShortField("NAME_TRN_ID",0),
                   ShortField("FLAGS", 0x8500),
                   ShortField("QDCOUNT",0),
                   ShortField("ANCOUNT",1),
                   ShortField("NSCOUNT",0),
                   ShortField("ARCOUNT",0),
                   NetBIOSNameField("RR_NAME","windows"),
                   ShortEnumField("SUFFIX",0x4141,{0x4141:"workstation",0x4141+0x03:"messenger service",0x4141+0x200:"file server service",0x4141+0x10b:"domain master browser",0x4141+0x10c:"domain controller", 0x4141+0x10e:"browser election service"}),
                   ByteField("NULL",0),
                   ShortEnumField("QUESTION_TYPE",0x20, {0x20:"NB",0x21:"NBSTAT"}),
                   ShortEnumField("QUESTION_CLASS",1,{1:"INTERNET"}),
                   IntField("TTL", 0x493e0),
                   ShortField("RDLENGTH", 6),
                   ShortField("NB_FLAGS", 0),
                   IPField("NB_ADDRESS", "127.0.0.1")]

# Name Query Response (negative)
# Name Release Response
class NBNSQueryResponseNegative(Packet):
    name="NBNS query response (negative)"
    fields_desc = [ShortField("NAME_TRN_ID",0), 
                   ShortField("FLAGS", 0x8506),
                   ShortField("QDCOUNT",0),
                   ShortField("ANCOUNT",1),
                   ShortField("NSCOUNT",0),
                   ShortField("ARCOUNT",0),
                   NetBIOSNameField("RR_NAME","windows"),
                   ShortEnumField("SUFFIX",0x4141,{0x4141:"workstation",0x4141+0x03:"messenger service",0x4141+0x200:"file server service",0x4141+0x10b:"domain master browser",0x4141+0x10c:"domain controller", 0x4141+0x10e:"browser election service"}),
                   ByteField("NULL",0),
                   ShortEnumField("RR_TYPE",0x20, {0x20:"NB",0x21:"NBSTAT"}),
                   ShortEnumField("RR_CLASS",1,{1:"INTERNET"}),
                   IntField("TTL",0),
                   ShortField("RDLENGTH",6),
                   BitEnumField("G",0,1,{0:"Unique name",1:"Group name"}),
                   BitEnumField("OWNER NODE TYPE",00,2,{00:"B node",01:"P node",02:"M node",03:"H node"}),
                   BitEnumField("UNUSED",0,13,{0:"Unused"}),
                   IPField("NB_ADDRESS", "127.0.0.1")]
    
# Node Status Response
class NBNSNodeStatusResponse(Packet):
    name="NBNS Node Status Response"
    fields_desc = [ShortField("NAME_TRN_ID",0), 
                   ShortField("FLAGS", 0x8500),
                   ShortField("QDCOUNT",0),
                   ShortField("ANCOUNT",1),
                   ShortField("NSCOUNT",0),
                   ShortField("ARCOUNT",0),
                   NetBIOSNameField("RR_NAME","windows"),
                   ShortEnumField("SUFFIX",0x4141,{0x4141:"workstation",0x4141+0x03:"messenger service",0x4141+0x200:"file server service",0x4141+0x10b:"domain master browser",0x4141+0x10c:"domain controller", 0x4141+0x10e:"browser election service"}),
                   ByteField("NULL",0),
                   ShortEnumField("RR_TYPE",0x21, {0x20:"NB",0x21:"NBSTAT"}),
                   ShortEnumField("RR_CLASS",1,{1:"INTERNET"}),
                   IntField("TTL",0),
                   ShortField("RDLENGTH",83),
                   ByteField("NUM_NAMES",1)]

# Service for Node Status Response
class NBNSNodeStatusResponseService(Packet):
    name="NBNS Node Status Response Service"
    fields_desc = [StrFixedLenField("NETBIOS_NAME","WINDOWS         ",15),
                   ByteEnumField("SUFFIX",0,{0:"workstation",0x03:"messenger service",0x20:"file server service",0x1b:"domain master browser",0x1c:"domain controller", 0x1e:"browser election service"}),
                   ByteField("NAME_FLAGS",0x4),
                   ByteEnumField("UNUSED",0,{0:"unused"})]

# End of Node Status Response packet
class NBNSNodeStatusResponseEnd(Packet):
    name="NBNS Node Status Response"
    fields_desc = [SourceMACField("MAC_ADDRESS"),
                   BitField("STATISTICS",0,57*8)]

# Wait for Acknowledgement Response
class NBNSWackResponse(Packet):
    name="NBNS Wait for Acknowledgement Response"
    fields_desc = [ShortField("NAME_TRN_ID",0),
                   ShortField("FLAGS", 0xBC07),
                   ShortField("QDCOUNT",0),
                   ShortField("ANCOUNT",1),
                   ShortField("NSCOUNT",0),
                   ShortField("ARCOUNT",0),
                   NetBIOSNameField("RR_NAME","windows"),
                   ShortEnumField("SUFFIX",0x4141,{0x4141:"workstation",0x4141+0x03:"messenger service",0x4141+0x200:"file server service",0x4141+0x10b:"domain master browser",0x4141+0x10c:"domain controller", 0x4141+0x10e:"browser election service"}),
                   ByteField("NULL",0),
                   ShortEnumField("RR_TYPE",0x20, {0x20:"NB",0x21:"NBSTAT"}),
                   ShortEnumField("RR_CLASS",1,{1:"INTERNET"}),
                   IntField("TTL", 2),
                   ShortField("RDLENGTH",2),
                   BitField("RDATA",10512,16)] #10512=0010100100010000

class NBTDatagram(Packet):
    name="NBT Datagram Packet"
    fields_desc= [ByteField("Type", 0x10),
                  ByteField("Flags", 0x02),
                  ShortField("ID", 0),
                  IPField("SourceIP", "127.0.0.1"),
                  ShortField("SourcePort", 138),
                  ShortField("Length", 272),
                  ShortField("Offset", 0),
                  NetBIOSNameField("SourceName","windows"),
                  ShortEnumField("SUFFIX1",0x4141,{0x4141:"workstation",0x4141+0x03:"messenger service",0x4141+0x200:"file server service",0x4141+0x10b:"domain master browser",0x4141+0x10c:"domain controller", 0x4141+0x10e:"browser election service"}),
                  ByteField("NULL",0),
                  NetBIOSNameField("DestinationName","windows"),
                  ShortEnumField("SUFFIX2",0x4141,{0x4141:"workstation",0x4141+0x03:"messenger service",0x4141+0x200:"file server service",0x4141+0x10b:"domain master browser",0x4141+0x10c:"domain controller", 0x4141+0x10e:"browser election service"}),
                  ByteField("NULL",0)]
    

class NBTSession(Packet):
    name="NBT Session Packet"
    fields_desc= [ByteEnumField("TYPE",0,{0x00:"Session Message",0x81:"Session Request",0x82:"Positive Session Response",0x83:"Negative Session Response",0x84:"Retarget Session Response",0x85:"Session Keepalive"}),
                  BitField("RESERVED",0x00,7),
                  BitField("LENGTH",0,17)]


# SMB NetLogon Response Header
class SMBNetlogon_Protocol_Response_Header(Packet):
    name="SMBNetlogon Protocol Response Header"
    fields_desc = [StrFixedLenField("Start","\xffSMB",4),
                   ByteEnumField("Command",0x25,{0x25:"Trans"}),
                   ByteField("Error_Class",0x02),
                   ByteField("Reserved",0),
                   LEShortField("Error_code",4),
                   ByteField("Flags",0),
                   LEShortField("Flags2",0x0000),
                   LEShortField("PIDHigh",0x0000),
                   LELongField("Signature",0x0),
                   LEShortField("Unused",0x0),
                   LEShortField("TID",0),
                   LEShortField("PID",0),
                   LEShortField("UID",0),
                   LEShortField("MID",0),
                   ByteField("WordCount",17),
                   LEShortField("TotalParamCount",0),
                   LEShortField("TotalDataCount",112),
                   LEShortField("MaxParamCount",0),
                   LEShortField("MaxDataCount",0),
                   ByteField("MaxSetupCount",0),
                   ByteField("unused2",0),
                   LEShortField("Flags3",0),
                   ByteField("TimeOut1",0xe8),
                   ByteField("TimeOut2",0x03),
                   LEShortField("unused3",0),
                   LEShortField("unused4",0),
                   LEShortField("ParamCount2",0),
                   LEShortField("ParamOffset",0),
                   LEShortField("DataCount",112),
                   LEShortField("DataOffset",92),
                   ByteField("SetupCount", 3),
                   ByteField("unused5", 0)]

# SMB MailSlot Protocol
class SMBMailSlot(Packet):
    name = "SMB Mail Slot Protocol"
    fields_desc = [LEShortField("opcode", 1),
                   LEShortField("priority", 1),
                   LEShortField("class", 2),
                   LEShortField("size", 135),
                   StrNullField("name","\MAILSLOT\NET\GETDC660")]

# SMB NetLogon Protocol Response Tail SAM
class SMBNetlogon_Protocol_Response_Tail_SAM(Packet):
    name = "SMB Netlogon Protocol Response Tail SAM"
    fields_desc = [ByteEnumField("Command", 0x17, {0x12:"SAM logon request", 0x17:"SAM Active directory Response"}),
                   ByteField("unused", 0),
                   ShortField("Data1", 0),
                   ShortField("Data2", 0xfd01),
                   ShortField("Data3", 0),
                   ShortField("Data4", 0xacde),
                   ShortField("Data5", 0x0fe5),
                   ShortField("Data6", 0xd10a),
                   ShortField("Data7", 0x374c),
                   ShortField("Data8", 0x83e2),
                   ShortField("Data9", 0x7dd9),
                   ShortField("Data10", 0x3a16),
                   ShortField("Data11", 0x73ff),
                   ByteField("Data12", 0x04),
                   StrFixedLenField("Data13", "rmff", 4),
                   ByteField("Data14", 0x0),
                   ShortField("Data16", 0xc018),
                   ByteField("Data18", 0x0a),
                   StrFixedLenField("Data20", "rmff-win2k", 10),
                   ByteField("Data21", 0xc0),
                   ShortField("Data22", 0x18c0),
                   ShortField("Data23", 0x180a),
                   StrFixedLenField("Data24", "RMFF-WIN2K", 10),
                   ShortField("Data25", 0),
                   ByteField("Data26", 0x17),
                   StrFixedLenField("Data27", "Default-First-Site-Name", 23),
                   ShortField("Data28", 0x00c0),
                   ShortField("Data29", 0x3c10),
                   ShortField("Data30", 0x00c0),
                   ShortField("Data31", 0x0200),
                   ShortField("Data32", 0x0),
                   ShortField("Data33", 0xac14),
                   ShortField("Data34", 0x0064),
                   ShortField("Data35", 0x0),
                   ShortField("Data36", 0x0),
                   ShortField("Data37", 0x0),
                   ShortField("Data38", 0x0),
                   ShortField("Data39", 0x0d00),
                   ShortField("Data40", 0x0),
                   ShortField("Data41", 0xffff)]                   

# SMB NetLogon Protocol Response Tail LM2.0
class SMBNetlogon_Protocol_Response_Tail_LM20(Packet):
    name = "SMB Netlogon Protocol Response Tail LM20"
    fields_desc = [ByteEnumField("Command",0x06,{0x06:"LM 2.0 Response to logon request"}),
                   ByteField("unused", 0),
                   StrFixedLenField("DblSlash", "\\\\", 2),
                   StrNullField("ServerName","WIN"),
                   LEShortField("LM20Token", 0xffff)]

# SMBNegociate Protocol Request Header
class SMBNegociate_Protocol_Request_Header(Packet):
    name="SMBNegociate Protocol Request Header"
    fields_desc = [StrFixedLenField("Start","\xffSMB",4),
                   ByteEnumField("Command",0x72,{0x72:"SMB_COM_NEGOTIATE"}),
                   ByteField("Error_Class",0),
                   ByteField("Reserved",0),
                   LEShortField("Error_code",0),
                   ByteField("Flags",0x18),
                   LEShortField("Flags2",0x0000),
                   LEShortField("PIDHigh",0x0000),
                   LELongField("Signature",0x0),
                   LEShortField("Unused",0x0),
                   LEShortField("TID",0),
                   LEShortField("PID",1),
                   LEShortField("UID",0),
                   LEShortField("MID",2),
                   ByteField("WordCount",0),
                   LEShortField("ByteCount",12)]

# SMB Negociate Protocol Request Tail
class SMBNegociate_Protocol_Request_Tail(Packet):
    name="SMB Negociate Protocol Request Tail"
    fields_desc=[ByteField("BufferFormat",0x02),
                 StrNullField("BufferData","NT LM 0.12")]

# SMBNegociate Protocol Response Advanced Security
class SMBNegociate_Protocol_Response_Advanced_Security(Packet):
    name="SMBNegociate Protocol Response Advanced Security"
    fields_desc = [StrFixedLenField("Start","\xffSMB",4),
                   ByteEnumField("Command",0x72,{0x72:"SMB_COM_NEGOTIATE"}),
                   ByteField("Error_Class",0),
                   ByteField("Reserved",0),
                   LEShortField("Error_Code",0),
                   ByteField("Flags",0x98),
                   LEShortField("Flags2",0x0000),
                   LEShortField("PIDHigh",0x0000),
                   LELongField("Signature",0x0),
                   LEShortField("Unused",0x0),
                   LEShortField("TID",0),
                   LEShortField("PID",1),
                   LEShortField("UID",0),
                   LEShortField("MID",2),
                   ByteField("WordCount",17),
                   LEShortField("DialectIndex",7),
                   ByteField("SecurityMode",0x03),
                   LEShortField("MaxMpxCount",50),
                   LEShortField("MaxNumberVC",1),
                   LEIntField("MaxBufferSize",16144),
                   LEIntField("MaxRawSize",65536),
                   LEIntField("SessionKey",0x0000),
                   LEShortField("ServerCapabilities",0xf3f9),
                   BitField("UnixExtensions",0,1),
                   BitField("Reserved2",0,7),
                   BitField("ExtendedSecurity",1,1),
                   BitField("CompBulk",0,2),
                   BitField("Reserved3",0,5),
# There have been 127490112000000000 tenths of micro-seconds between 1st january 1601 and 1st january 2005. 127490112000000000=0x1C4EF94D6228000, so ServerTimeHigh=0xD6228000 and ServerTimeLow=0x1C4EF94.
                   LEIntField("ServerTimeHigh",0xD6228000L),
                   LEIntField("ServerTimeLow",0x1C4EF94),
                   LEShortField("ServerTimeZone",0x3c),
                   ByteField("EncryptionKeyLength",0),
                   LEFieldLenField("ByteCount", None, "SecurityBlob"),
                   BitField("GUID",0,128),
                   StrLenField("SecurityBlob", "", "ByteCount",shift=-16)]

# SMBNegociate Protocol Response No Security
# When using no security, with EncryptionKeyLength=8, you must have an EncryptionKey before the DomainName
class SMBNegociate_Protocol_Response_No_Security(Packet):
    name="SMBNegociate Protocol Response No Security"
    fields_desc = [StrFixedLenField("Start","\xffSMB",4),
                   ByteEnumField("Command",0x72,{0x72:"SMB_COM_NEGOTIATE"}),
                   ByteField("Error_Class",0),
                   ByteField("Reserved",0),
                   LEShortField("Error_Code",0),
                   ByteField("Flags",0x98),
                   LEShortField("Flags2",0x0000),
                   LEShortField("PIDHigh",0x0000),
                   LELongField("Signature",0x0),
                   LEShortField("Unused",0x0),
                   LEShortField("TID",0),
                   LEShortField("PID",1),
                   LEShortField("UID",0),
                   LEShortField("MID",2),
                   ByteField("WordCount",17),
                   LEShortField("DialectIndex",7),
                   ByteField("SecurityMode",0x03),
                   LEShortField("MaxMpxCount",50),
                   LEShortField("MaxNumberVC",1),
                   LEIntField("MaxBufferSize",16144),
                   LEIntField("MaxRawSize",65536),
                   LEIntField("SessionKey",0x0000),
                   LEShortField("ServerCapabilities",0xf3f9),
                   BitField("UnixExtensions",0,1),
                   BitField("Reserved2",0,7),
                   BitField("ExtendedSecurity",0,1),
                   FlagsField("CompBulk",0,2,"CB"),
                   BitField("Reserved3",0,5),
                   # There have been 127490112000000000 tenths of micro-seconds between 1st january 1601 and 1st january 2005. 127490112000000000=0x1C4EF94D6228000, so ServerTimeHigh=0xD6228000 and ServerTimeLow=0x1C4EF94.
                   LEIntField("ServerTimeHigh",0xD6228000L),
                   LEIntField("ServerTimeLow",0x1C4EF94),
                   LEShortField("ServerTimeZone",0x3c),
                   ByteField("EncryptionKeyLength",8),
                   LEShortField("ByteCount",24),
                   BitField("EncryptionKey",0,64),
                   StrNullField("DomainName","WORKGROUP"),
                   StrNullField("ServerName","RMFF1")]
    
# SMBNegociate Protocol Response No Security No Key
class SMBNegociate_Protocol_Response_No_Security_No_Key(Packet):
    namez="SMBNegociate Protocol Response No Security No Key"
    fields_desc = [StrFixedLenField("Start","\xffSMB",4),
                   ByteEnumField("Command",0x72,{0x72:"SMB_COM_NEGOTIATE"}),
                   ByteField("Error_Class",0),
                   ByteField("Reserved",0),
                   LEShortField("Error_Code",0),
                   ByteField("Flags",0x98),
                   LEShortField("Flags2",0x0000),
                   LEShortField("PIDHigh",0x0000),
                   LELongField("Signature",0x0),
                   LEShortField("Unused",0x0),
                   LEShortField("TID",0),
                   LEShortField("PID",1),
                   LEShortField("UID",0),
                   LEShortField("MID",2),
                   ByteField("WordCount",17),
                   LEShortField("DialectIndex",7),
                   ByteField("SecurityMode",0x03),
                   LEShortField("MaxMpxCount",50),
                   LEShortField("MaxNumberVC",1),
                   LEIntField("MaxBufferSize",16144),
                   LEIntField("MaxRawSize",65536),
                   LEIntField("SessionKey",0x0000),
                   LEShortField("ServerCapabilities",0xf3f9),
                   BitField("UnixExtensions",0,1),
                   BitField("Reserved2",0,7),
                   BitField("ExtendedSecurity",0,1),
                   FlagsField("CompBulk",0,2,"CB"),
                   BitField("Reserved3",0,5),
                   # There have been 127490112000000000 tenths of micro-seconds between 1st january 1601 and 1st january 2005. 127490112000000000=0x1C4EF94D6228000, so ServerTimeHigh=0xD6228000 and ServerTimeLow=0x1C4EF94.
                   LEIntField("ServerTimeHigh",0xD6228000L),
                   LEIntField("ServerTimeLow",0x1C4EF94),
                   LEShortField("ServerTimeZone",0x3c),
                   ByteField("EncryptionKeyLength",0),
                   LEShortField("ByteCount",16),
                   StrNullField("DomainName","WORKGROUP"),
                   StrNullField("ServerName","RMFF1")]
    
# Session Setup AndX Request
class SMBSession_Setup_AndX_Request(Packet):
    name="Session Setup AndX Request"
    fields_desc=[StrFixedLenField("Start","\xffSMB",4),
                ByteEnumField("Command",0x73,{0x73:"SMB_COM_SESSION_SETUP_ANDX"}),
                 ByteField("Error_Class",0),
                 ByteField("Reserved",0),
                 LEShortField("Error_Code",0),
                 ByteField("Flags",0x18),
                 LEShortField("Flags2",0x0001),
                 LEShortField("PIDHigh",0x0000),
                 LELongField("Signature",0x0),
                 LEShortField("Unused",0x0),
                 LEShortField("TID",0),
                 LEShortField("PID",1),
                 LEShortField("UID",0),
                 LEShortField("MID",2),
                 ByteField("WordCount",13),
                 ByteEnumField("AndXCommand",0x75,{0x75:"SMB_COM_TREE_CONNECT_ANDX"}),
                 ByteField("Reserved2",0),
                 LEShortField("AndXOffset",96),
                 LEShortField("MaxBufferS",2920),
                 LEShortField("MaxMPXCount",50),
                 LEShortField("VCNumber",0),
                 LEIntField("SessionKey",0),
                 LEFieldLenField("ANSIPasswordLength",None,"ANSIPassword"),
                 LEShortField("UnicodePasswordLength",0),
                 LEIntField("Reserved3",0),
                 LEShortField("ServerCapabilities",0x05),
                 BitField("UnixExtensions",0,1),
                 BitField("Reserved4",0,7),
                 BitField("ExtendedSecurity",0,1),
                 BitField("CompBulk",0,2),
                 BitField("Reserved5",0,5),
                 LEShortField("ByteCount",35),
                 StrLenField("ANSIPassword", "Pass","ANSIPasswordLength"),
                 StrNullField("Account","GUEST"),
                 StrNullField("PrimaryDomain",  ""),
                 StrNullField("NativeOS","Windows 4.0"),
                 StrNullField("NativeLanManager","Windows 4.0"),
                 ByteField("WordCount2",4),
                 ByteEnumField("AndXCommand2",0xFF,{0xFF:"SMB_COM_NONE"}),
                 ByteField("Reserved6",0),
                 LEShortField("AndXOffset2",0),
                 LEShortField("Flags3",0x2),
                 LEShortField("PasswordLength",0x1),
                 LEShortField("ByteCount2",18),
                 ByteField("Password",0),
                 StrNullField("Path","\\\\WIN2K\\IPC$"),
                 StrNullField("Service","IPC")]

# Session Setup AndX Response
class SMBSession_Setup_AndX_Response(Packet):
    name="Session Setup AndX Response"
    fields_desc=[StrFixedLenField("Start","\xffSMB",4),
                 ByteEnumField("Command",0x73,{0x73:"SMB_COM_SESSION_SETUP_ANDX"}),
                 ByteField("Error_Class",0),
                 ByteField("Reserved",0),
                 LEShortField("Error_Code",0),
                 ByteField("Flags",0x90),
                 LEShortField("Flags2",0x1001),
                 LEShortField("PIDHigh",0x0000),
                 LELongField("Signature",0x0),
                 LEShortField("Unused",0x0),
                 LEShortField("TID",0),
                 LEShortField("PID",1),
                 LEShortField("UID",0),
                 LEShortField("MID",2),
                 ByteField("WordCount",3),
                 ByteEnumField("AndXCommand",0x75,{0x75:"SMB_COM_TREE_CONNECT_ANDX"}),
                 ByteField("Reserved2",0),
                 LEShortField("AndXOffset",66),
                 LEShortField("Action",0),
                 LEShortField("ByteCount",25),
                 StrNullField("NativeOS","Windows 4.0"),
                 StrNullField("NativeLanManager","Windows 4.0"),
                 StrNullField("PrimaryDomain",""),
                 ByteField("WordCount2",3),
                 ByteEnumField("AndXCommand2",0xFF,{0xFF:"SMB_COM_NONE"}),
                 ByteField("Reserved3",0),
                 LEShortField("AndXOffset2",80),
                 LEShortField("OptionalSupport",0x01),
                 LEShortField("ByteCount2",5),
                 StrNullField("Service","IPC"),
                 StrNullField("NativeFileSystem","")]

class MobileIP(Packet):
    name = "Mobile IP (RFC3344)"
    fields_desc = [ ByteEnumField("type", 1, {1:"RRQ", 3:"RRP"}) ]

class MobileIPRRQ(Packet):
    name = "Mobile IP Registration Request (RFC3344)"
    fields_desc = [ XByteField("flags", 0),
                    ShortField("lifetime", 180),
                    IPField("homeaddr", "0.0.0.0"),
                    IPField("haaddr", "0.0.0.0"),
                    IPField("coaddr", "0.0.0.0"),
                    Field("id", "", "64s") ]

class MobileIPRRP(Packet):
    name = "Mobile IP Registration Reply (RFC3344)"
    fields_desc = [ ByteField("code", 0),
                    ShortField("lifetime", 180),
                    IPField("homeaddr", "0.0.0.0"),
                    IPField("haaddr", "0.0.0.0"),
                    Field("id", "", "64s") ]

class MobileIPTunnelData(Packet):
    name = "Mobile IP Tunnel Data Message (RFC3519)"
    fields_desc = [ ByteField("nexthdr", 4),
                    ShortField("res", 0) ]


# Cisco Netflow Protocol version 1
class NetflowHeader(Packet):
    name = "Netflow Header"
    fields_desc = [ ShortField("version", 1) ]
    
class NetflowHeaderV1(Packet):
    name = "Netflow Header V1"
    fields_desc = [ ShortField("count", 0),
                    IntField("sysUptime", 0),
                    IntField("unixSecs", 0),
                    IntField("unixNanoSeconds", 0) ]


class NetflowRecordV1(Packet):
    name = "Netflow Record"
    fields_desc = [ IPField("ipsrc", "0.0.0.0"),
                    IPField("ipdst", "0.0.0.0"),
                    IPField("nexthop", "0.0.0.0"),
                    ShortField("inputIfIndex", 0),
                    ShortField("outpuIfIndex", 0),
                    IntField("dpkts", 0),
                    IntField("dbytes", 0),
                    IntField("starttime", 0),
                    IntField("endtime", 0),
                    ShortField("srcport", 0),
                    ShortField("dstport", 0),
                    ShortField("padding", 0),
                    ByteField("proto", 0),
                    ByteField("tos", 0),
                    IntField("padding1", 0),
                    IntField("padding2", 0) ]



#################
## Bind layers ##
#################


def bind_bottom_up(lower, upper, __fval=None, **fval):
    if __fval is not None:
        fval.update(__fval)
    lower.payload_guess = lower.payload_guess[:]
    lower.payload_guess.append((fval, upper))
    

def bind_top_down(lower, upper, __fval=None, **fval):
    if __fval is not None:
        fval.update(__fval)
    upper.overload_fields = upper.overload_fields.copy()
    upper.overload_fields[lower] = fval
    
def bind_layers(lower, upper, __fval=None, **fval):
    if __fval is not None:
        fval.update(__fval)
    bind_top_down(lower, upper, **fval)
    bind_bottom_up(lower, upper, **fval)

def split_bottom_up(lower, upper, __fval=None, **fval):
    if __fval is not None:
        fval.update(__fval)
    def do_filter((f,u),upper=upper,fval=fval):
        if u != upper:
            return True
        for k in fval:
            if k not in f or f[k] != fval[k]:
                return True
        return False
    lower.payload_guess = filter(do_filter, lower.payload_guess)
        
def split_top_down(lower, upper, __fval=None, **fval):
    if __fval is not None:
        fval.update(__fval)
    if lower in upper.overload_fields:
        ofval = upper.overload_fields[lower]
        for k in fval:
            if k not in ofval or ofval[k] != fval[k]:
                return
        upper.overload_fields = upper.overload_fields.copy()
        del(upper.overload_fields[lower])

def split_layers(lower, upper, __fval=None, **fval):
    if __fval is not None:
        fval.update(__fval)
    split_bottom_up(lower, upper, **fval)
    split_top_down(lower, upper, **fval)

layer_bonds = [ ( Dot3,   LLC,      { } ),
                ( GPRS,   IP,       { } ),
                ( PrismHeader, Dot11, { }),
                ( Dot11,  LLC,      { "type" : 2 } ),
                ( PPP,    IP,       { "proto" : 0x0021 } ),
                ( Ether,  LLC,      { "type" : 0x007a } ),
                ( Ether,  Dot1Q,    { "type" : 0x8100 } ),
                ( Ether,  Ether,    { "type" : 0x0001 } ),
                ( Ether,  ARP,      { "type" : 0x0806 } ),
                ( Ether,  IP,       { "type" : 0x0800 } ),
                ( Ether,  EAPOL,    { "type" : 0x888e } ),
                ( Ether,  EAPOL,    { "type" : 0x888e, "dst" : "01:80:c2:00:00:03" } ),
                ( Ether,  PPPoED,   { "type" : 0x8863 } ),
                ( Ether,  PPPoE,    { "type" : 0x8864 } ),
                ( CookedLinux,  LLC,      { "proto" : 0x007a } ),
                ( CookedLinux,  Dot1Q,    { "proto" : 0x8100 } ),
                ( CookedLinux,  Ether,    { "proto" : 0x0001 } ),
                ( CookedLinux,  ARP,      { "proto" : 0x0806 } ),
                ( CookedLinux,  IP,       { "proto" : 0x0800 } ),
                ( CookedLinux,  EAPOL,    { "proto" : 0x888e } ),
                ( CookedLinux,  PPPoED,   { "proto" : 0x8863 } ),
                ( CookedLinux,  PPPoE,    { "proto" : 0x8864 } ),
                ( GRE,    LLC,      { "proto" : 0x007a } ),
                ( GRE,    Dot1Q,    { "proto" : 0x8100 } ),
                ( GRE,    Ether,    { "proto" : 0x0001 } ),
                ( GRE,    ARP,      { "proto" : 0x0806 } ),
                ( GRE,    IP,       { "proto" : 0x0800 } ),
                ( GRE,    EAPOL,    { "proto" : 0x888e } ),
                ( PPPoE,  PPP,      { "code" : 0x00 } ),
                ( EAPOL,  EAP,      { "type" : EAPOL.EAP_PACKET } ),
                ( LLC,    STP,      { "dsap" : 0x42 , "ssap" : 0x42, "ctrl":3 } ),
                ( LLC,    SNAP,     { "dsap" : 0xAA , "ssap" : 0xAA, "ctrl":3 } ),
                ( SNAP,   Dot1Q,    { "code" : 0x8100 } ),
                ( SNAP,   Ether,    { "code" : 0x0001 } ),
                ( SNAP,   ARP,      { "code" : 0x0806 } ),
                ( SNAP,   IP,       { "code" : 0x0800 } ),
                ( SNAP,   EAPOL,    { "code" : 0x888e } ),
                ( SNAP,   STP,      { "code" : 0x010b } ),
                ( IPerror,IPerror,  { "frag" : 0, "proto" : socket.IPPROTO_IPIP } ),
                ( IPerror,ICMPerror,{ "frag" : 0, "proto" : socket.IPPROTO_ICMP } ),
                ( IPerror,TCPerror, { "frag" : 0, "proto" : socket.IPPROTO_TCP  } ),
                ( IPerror,UDPerror, { "frag" : 0, "proto" : socket.IPPROTO_UDP  } ),
                ( IP,     IP,       { "frag" : 0, "proto" : socket.IPPROTO_IPIP } ),
                ( IP,     ICMP,     { "frag" : 0, "proto" : socket.IPPROTO_ICMP } ),
                ( IP,     TCP,      { "frag" : 0, "proto" : socket.IPPROTO_TCP  } ),
                ( IP,     UDP,      { "frag" : 0, "proto" : socket.IPPROTO_UDP  } ),
                ( IP,     GRE,      { "frag" : 0, "proto" : socket.IPPROTO_GRE  } ),
                ( UDP,    MGCP,     { "dport" : 2727 } ),
                ( UDP,    MGCP,     { "sport" : 2727 } ),
                ( UDP,    DNS,      { "dport" : 53 } ),
                ( UDP,    DNS,      { "sport" : 53 } ),
                ( UDP,    ISAKMP,   { "sport" : 500, "dport" : 500 } ),
                ( UDP,    HSRP,     { "sport" : 1985, "dport" : 1985} ),
                ( UDP,    NTP,      { "sport" : 123, "dport" : 123 } ),
                ( UDP,    BOOTP,    { "sport" : 68, "dport" : 67 } ),
                ( UDP,    BOOTP,    { "sport" : 67, "dport" : 68 } ),
                ( BOOTP,  DHCP,     { "options" : dhcpmagic } ),
                ( UDP,    RIP,      { "sport" : 520 } ),
                ( UDP,    RIP,      { "dport" : 520 } ),
                ( RIP,    RIPEntry, { } ),
                ( RIPEntry,RIPEntry,{ } ),
                ( Dot11, Dot11AssoReq,    { "type" : 0, "subtype" : 0 } ),
                ( Dot11, Dot11AssoResp,   { "type" : 0, "subtype" : 1 } ),
                ( Dot11, Dot11ReassoReq,  { "type" : 0, "subtype" : 2 } ),
                ( Dot11, Dot11ReassoResp, { "type" : 0, "subtype" : 3 } ),
                ( Dot11, Dot11ProbeReq,   { "type" : 0, "subtype" : 4 } ),
                ( Dot11, Dot11ProbeResp,  { "type" : 0, "subtype" : 5 } ),
                ( Dot11, Dot11Beacon,     { "type" : 0, "subtype" : 8 } ),
                ( Dot11, Dot11ATIM ,      { "type" : 0, "subtype" : 9 } ),
                ( Dot11, Dot11Disas ,     { "type" : 0, "subtype" : 10 } ),
                ( Dot11, Dot11Auth,       { "type" : 0, "subtype" : 11 } ),
                ( Dot11, Dot11Deauth,     { "type" : 0, "subtype" : 12 } ),
                ( Dot11Beacon, Dot11Elt,     {} ),
                ( Dot11AssoReq, Dot11Elt,    {} ),
                ( Dot11AssoResp, Dot11Elt,   {} ),
                ( Dot11ReassoReq, Dot11Elt,  {} ),
                ( Dot11ReassoResp, Dot11Elt, {} ),
                ( Dot11ProbeReq, Dot11Elt,   {} ),
                ( Dot11ProbeResp, Dot11Elt,  {} ),
                ( Dot11Auth, Dot11Elt,       {} ),
                ( Dot11Elt, Dot11Elt,        {} ),
                ( TCP,      Skinny,          { "dport": 2000 } ),
                ( TCP,      Skinny,          { "sport": 2000 } ),
                ( UDP,      SebekHead,       { "sport" : 1101 } ),
                ( UDP,      SebekHead,       { "dport" : 1101 } ),
                ( UDP,      SebekHead,       { "sport" : 1101,
                                               "dport" : 1101 } ),
                ( SebekHead, SebekV1,        { "version" : 1 } ),
                ( SebekHead, SebekV2Sock,    { "version" : 2,
                                               "type" : 2 } ),
                ( SebekHead, SebekV2,        { "version" : 2 } ),
                ( SebekHead, SebekV3Sock,    { "version" : 3,
                                               "type" : 2 } ),
                ( SebekHead, SebekV3,        { "version" : 3 } ),
                ( CookedLinux,  IrLAPHead,   { "proto" : 0x0017 } ),
                ( IrLAPHead, IrLAPCommand,   { "Type" : 1} ),
                ( IrLAPCommand, IrLMP,       {} ),
                (UDP, NBNSQueryRequest, {"dport" : 137 }),
                (UDP, NBNSRequest, {"dport" : 137 }),
                (UDP, NBNSQueryResponse, {"sport" : 137}),
                (UDP, NBNSQueryResponseNegative, {"sport" : 137}),
                (UDP, NBNSNodeStatusResponse, {"sport" : 137}),
                (NBNSNodeStatusResponse, NBNSNodeStatusResponseService, {}),
                (NBNSNodeStatusResponse, NBNSNodeStatusResponseService, {}),
                (NBNSNodeStatusResponseService, NBNSNodeStatusResponseService, {}),
                (NBNSNodeStatusResponseService, NBNSNodeStatusResponseEnd, {}),
                (UDP, NBNSWackResponse, {"sport" : 137}),
                (UDP,NBTDatagram,{ "dport":138}),
                (TCP,NBTSession,{"dport":139}),
                (NBTSession, SMBNegociate_Protocol_Request_Header,{}),
                (SMBNegociate_Protocol_Request_Header,SMBNegociate_Protocol_Request_Tail,{}),
                (SMBNegociate_Protocol_Request_Tail,SMBNegociate_Protocol_Request_Tail,{}),
                (NBTSession, SMBNegociate_Protocol_Response_Advanced_Security,{"ExtendedSecurity":1}),
                (NBTSession, SMBNegociate_Protocol_Response_No_Security,{"ExtendedSecurity":0,"EncryptionKeyLength":8 }),
                (NBTSession, SMBNegociate_Protocol_Response_No_Security_No_Key,{"ExtendedSecurity":0,"EncryptionKeyLength":0 }),
                (NBTSession, SMBSession_Setup_AndX_Request,{}),
                (NBTSession, SMBSession_Setup_AndX_Response,{}),

                (HCI_Hdr,      HCI_ACL_Hdr,    {"type":2}),
                (HCI_Hdr,      Raw,    {}),
                (HCI_ACL_Hdr,  L2CAP_Hdr, {}),
                (L2CAP_Hdr,    L2CAP_CmdHdr, {"cid":1}),
                (L2CAP_CmdHdr, L2CAP_CmdRej, {"code":1}),
                (L2CAP_CmdHdr, L2CAP_ConnReq, {"code":2}),
                (L2CAP_CmdHdr, L2CAP_ConnResp, {"code":3}),
                (L2CAP_CmdHdr, L2CAP_ConfReq, {"code":4}),
                (L2CAP_CmdHdr, L2CAP_ConfResp, {"code":5}),
                (L2CAP_CmdHdr, L2CAP_DisconnReq, {"code":6}),
                (L2CAP_CmdHdr, L2CAP_DisconnResp, {"code":7}),
                (L2CAP_CmdHdr, L2CAP_InfoReq, {"code":10}),
                (L2CAP_CmdHdr, L2CAP_InfoResp, {"code":11}),
                ( UDP,      MobileIP,    { "sport" : 434 } ),
                ( UDP,      MobileIP,    { "dport" : 434 } ),
                ( MobileIP, MobileIPRRQ, { "type"  : 1 } ),
                ( MobileIP, MobileIPRRP, { "type"  : 3 } ),
                ( MobileIP, MobileIPTunnelData, { "type" : 4 } ),
                ( MobileIPTunnelData, IP, { "nexthdr" : 4 } ),

                ( NetflowHeader, NetflowHeaderV1, { "version" : 1 } ),
                ( NetflowHeaderV1, NetflowRecordV1, {} ),

                ]

for l in layer_bonds:
    bind_layers(*l)
del(l)
                

###################
## Fragmentation ##
###################

def fragment(pkt, fragsize=1480):
    fragsize = (fragsize+7)/8*8
    lst = []
    for p in pkt:
        s = str(p[IP].payload)
        nb = (len(s)+fragsize-1)/fragsize
        for i in range(nb):            
            q = p.copy()
            del(q[IP].payload)
            del(q[IP].chksum)
            del(q[IP].len)
            if i == nb-1:
                q[IP].flags &= ~1
            else:
                q[IP].flags |= 1 
            q[IP].frag = i*fragsize/8
            r = Raw(load=s[i*fragsize:(i+1)*fragsize])
            r.overload_fields = p[IP].payload.overload_fields.copy()
            q.add_payload(r)
            lst.append(q)
    return lst

def overlap_frag(p, overlap, fragsize=8, overlap_fragsize=None):
    if overlap_fragsize is None:
        overlap_fragsize = fragsize
    q = p.copy()
    del(q[IP].payload)
    q[IP].add_payload(overlap)

    qfrag = fragment(q, overlap_fragsize)
    qfrag[-1][IP].flags |= 1
    return qfrag+fragment(p, fragsize)

def defrag(plist):
    """defrag(plist) -> ([not fragmented], [defragmented],
                  [ [bad fragments], [bad fragments], ... ])"""
    frags = {}
    nofrag = PacketList()
    for p in plist:
        ip = p[IP]
        if IP not in p:
            nofrag.append(p)
            continue
        if ip.frag == 0 and ip.flags & 1 == 0:
            nofrag.append(p)
            continue
        uniq = (ip.id,ip.src,ip.dst,ip.proto)
        if uniq in frags:
            frags[uniq].append(p)
        else:
            frags[uniq] = PacketList([p])
    defrag = []
    missfrag = []
    for lst in frags.itervalues():
        lst.sort(lambda x,y:cmp(x.frag, y.frag))
        p = lst[0]
        if p.frag > 0:
            missfrag.append(lst)
            continue
        p = p.copy()
        if Padding in p:
            del(p[Padding].underlayer.payload)
        ip = p[IP]
        if ip.len is None or ip.ihl is None:
            clen = len(ip.payload)
        else:
            clen = ip.len - (ip.ihl<<2)
        txt = Raw()
        for q in lst[1:]:
            if clen != q.frag<<3:
                if clen > q.frag<<3:
                    warning("Fragment overlap (%i > %i) %r || %r ||  %r" % (clen, q.frag<<3, p,txt,q))
                missfrag.append(lst)
                txt = None
                break
            if q[IP].len is None or q[IP].ihl is None:
                clen += len(q[IP].payload)
            else:
                clen += q[IP].len - (q[IP].ihl<<2)
            if Padding in q:
                del(q[Padding].underlayer.payload)
            txt.add_payload(q[IP].payload.copy())
            
        if txt is None:
            continue

        ip.flags &= ~1 # !MF
        del(ip.chksum)
        del(ip.len)
        p = p/txt
        defrag.append(p)
    defrag2=PacketList()
    for p in defrag:
        defrag2.append(p.__class__(str(p)))
    return nofrag,defrag2,missfrag
            
            
        
    


###################
## Super sockets ##
###################

def Ether_Dot3_Dispatcher(pkt=None, **kargs):
    if type(pkt) is str and len(pkt) >= 14 and struct.unpack("!H", pkt[12:14])[0] <= 1500:
        return Dot3(pkt, **kargs)
    return Ether(pkt, **kargs)

# According to libdnet
LLTypes = { ARPHDR_ETHER : Ether_Dot3_Dispatcher,
            ARPHDR_METRICOM : Ether_Dot3_Dispatcher,
            ARPHDR_LOOPBACK : Ether_Dot3_Dispatcher,
            12 : IP,
            101 : IP,
            801 : Dot11,
            802 : PrismHeader,
            105 : Dot11,
            113 : CookedLinux,
            119 : PrismHeader, # for atheros
            144 : CookedLinux, # called LINUX_IRDA, similar to CookedLinux
            783 : IrLAPHead,
            0xB1E70073L : HCI_Hdr, # I invented this one
            }

LLNumTypes = { Ether : ARPHDR_ETHER,
               IP  : 12,
               IP  : 101,
               Dot11  : 801,
               PrismHeader : 802,
               Dot11 : 105,
               CookedLinux : 113,
               CookedLinux : 144,
               IrLAPHead : 783
            }

L3Types = { ETH_P_IP : IP,
            ETH_P_ARP : ARP,
            ETH_P_ALL : IP
            }



class SuperSocket:
    closed=0
    def __init__(self, family=socket.AF_INET,type=socket.SOCK_STREAM, proto=0):
        self.ins = socket.socket(family, type, proto)
        self.outs = self.ins
        self.promisc=None
    def send(self, x):
        return self.outs.send(str(x))
    def recv(self, x):
        return Raw(self.ins.recv(x))
    def fileno(self):
        return self.ins.fileno()
    def close(self):
        if self.closed:
            return
        self.closed=1
        if self.ins != self.outs:
            if self.outs and self.outs.fileno() != -1:
                self.outs.close()
        if self.ins and self.ins.fileno() != -1:
            self.ins.close()
    def bind_in(self, addr):
        self.ins.bind(addr)
    def bind_out(self, addr):
        self.outs.bind(addr)


class L3RawSocket(SuperSocket):
    def __init__(self, type = ETH_P_IP, filter=None, iface=None, promisc=None, nofilter=0):
        self.outs = socket.socket(socket.AF_INET, socket.SOCK_RAW, socket.IPPROTO_RAW)
        self.outs.setsockopt(socket.SOL_IP, socket.IP_HDRINCL, 1)
        self.ins = socket.socket(socket.AF_PACKET, socket.SOCK_RAW, socket.htons(type))
    def recv(self, x):
        return Ether(self.ins.recv(x)).payload
    def send(self, x):
        try:
            self.outs.sendto(str(x),(x.dst,0))
        except socket.error,msg:
            log_runtime.error(msg)
        


class L3PacketSocket(SuperSocket):
    def __init__(self, type = ETH_P_ALL, filter=None, promisc=None, iface=None, nofilter=0):
        self.type = type
        self.ins = socket.socket(socket.AF_PACKET, socket.SOCK_RAW, socket.htons(type))
        self.ins.setsockopt(socket.SOL_SOCKET, socket.SO_RCVBUF, 0)
        if not nofilter:
            if conf.except_filter:
                if filter:
                    filter = "(%s) and not (%s)" % (filter, conf.except_filter)
                else:
                    filter = "not (%s)" % conf.except_filter
            if filter is not None:
                attach_filter(self.ins, filter)
        self.ins.setsockopt(socket.SOL_SOCKET, socket.SO_RCVBUF, 2**30)
        self.outs = socket.socket(socket.AF_PACKET, socket.SOCK_RAW, socket.htons(type))
        self.outs.setsockopt(socket.SOL_SOCKET, socket.SO_SNDBUF, 2**30)
        if promisc is None:
            promisc = conf.promisc
        self.promisc = promisc
        if self.promisc:
            if iface is None:
                self.iff = get_if_list()
            else:
                if iface.__class__ is list:
                    self.iff = iface
                else:
                    self.iff = [iface]
            for i in self.iff:
                set_promisc(self.ins, i)
    def close(self):
        if self.closed:
            return
        self.closed=1
        if self.promisc:
            for i in self.iff:
                set_promisc(self.ins, i, 0)
        SuperSocket.close(self)
    def recv(self, x):
        pkt, sa_ll = self.ins.recvfrom(x)
        if sa_ll[2] == socket.PACKET_OUTGOING:
            return None
        if LLTypes.has_key(sa_ll[3]):
            cls = LLTypes[sa_ll[3]]
            lvl = 2
        elif L3Types.has_key(sa_ll[1]):
            cls = L3Types[sa_ll[1]]
            lvl = 3
        else:
            warning("Unable to guess type (interface=%s protocol=%#x family=%i). Using Ethernet" % (sa_ll[0],sa_ll[1],sa_ll[3]))
            cls = Ether
            lvl = 2

        try:
            pkt = cls(pkt)
        except KeyboardInterrupt:
            raise
        except:
            if conf.debug_dissector:
                raise
            pkt = Raw(pkt)
        if lvl == 2:
            pkt = pkt.payload
        return pkt
    
    def send(self, x):
        if isinstance(x, IPv6):
            iff,a,gw = conf.route6.route(x.dst)
        elif hasattr(x,"dst"):
            iff,a,gw = conf.route.route(x.dst)
        else:
            iff = conf.iface
        sdto = (iff, self.type)
        self.outs.bind(sdto)
        sn = self.outs.getsockname()
        ll = lambda x:x
        if sn[3] in (ARPHDR_PPP,ARPHDR_TUN):
            sdto = (iff, ETH_P_IP)
        if LLTypes.has_key(sn[3]):
            ll = lambda x:LLTypes[sn[3]]()/x
        try:
            self.outs.sendto(str(ll(x)), sdto)
        except socket.error,msg:
            if conf.auto_fragment and msg[0] == 90:
                for p in fragment(x):
                    self.outs.sendto(str(ll(p)), sdto)
            else:
                raise
                    



class L2Socket(SuperSocket):
    def __init__(self, iface = None, type = ETH_P_ALL, filter=None, nofilter=0):
        if iface is None:
            iface = conf.iface
        self.ins = socket.socket(socket.AF_PACKET, socket.SOCK_RAW, socket.htons(type))
        self.ins.setsockopt(socket.SOL_SOCKET, socket.SO_RCVBUF, 0)
        if not nofilter: 
            if conf.except_filter:
                if filter:
                    filter = "(%s) and not (%s)" % (filter, conf.except_filter)
                else:
                    filter = "not (%s)" % conf.except_filter
            if filter is not None:
                attach_filter(self.ins, filter)
        self.ins.bind((iface, type))
        self.ins.setsockopt(socket.SOL_SOCKET, socket.SO_RCVBUF, 2**30)
        self.outs = self.ins
        self.outs.setsockopt(socket.SOL_SOCKET, socket.SO_SNDBUF, 2**30)
        sa_ll = self.outs.getsockname()
        if LLTypes.has_key(sa_ll[3]):
            self.LL = LLTypes[sa_ll[3]]
        elif L3Types.has_key(sa_ll[1]):
            self.LL = L3Types[sa_ll[1]]
        else:
            warning("Unable to guess type (interface=%s protocol=%#x family=%i). Using Ethernet" % (sa_ll[0],sa_ll[1],sa_ll[3]))
            self.LL = Ether
            
    def recv(self, x):
        pkt, sa_ll = self.ins.recvfrom(x)
        if sa_ll[2] == socket.PACKET_OUTGOING:
            return None
        try:
            q = self.LL(pkt)
        except KeyboardInterrupt:
            raise
        except:
            if conf.debug_dissector:
                raise
            q = Raw(pkt)
        return q


class L2ListenSocket(SuperSocket):
    def __init__(self, iface = None, type = ETH_P_ALL, promisc=None, filter=None, nofilter=0):
        self.type = type
        self.outs = None
        self.ins = socket.socket(socket.AF_PACKET, socket.SOCK_RAW, socket.htons(type))
        self.ins.setsockopt(socket.SOL_SOCKET, socket.SO_RCVBUF, 0)
        if iface is not None:
            self.ins.bind((iface, type))
        if not nofilter:
            if conf.except_filter:
                if filter:
                    filter = "(%s) and not (%s)" % (filter, conf.except_filter)
                else:
                    filter = "not (%s)" % conf.except_filter
            if filter is not None:
                attach_filter(self.ins, filter)
        if promisc is None:
            promisc = conf.sniff_promisc
        self.promisc = promisc
        if iface is None:
            self.iff = get_if_list()
        else:
            if iface.__class__ is list:
                self.iff = iface
            else:
                self.iff = [iface]
        if self.promisc:
            for i in self.iff:
                set_promisc(self.ins, i)
        self.ins.setsockopt(socket.SOL_SOCKET, socket.SO_RCVBUF, 2**30)
    def close(self):
        if self.promisc:
            for i in self.iff:
                set_promisc(self.ins, i, 0)
        SuperSocket.close(self)

    def recv(self, x):
        pkt, sa_ll = self.ins.recvfrom(x)
        if LLTypes.has_key(sa_ll[3]):
            cls = LLTypes[sa_ll[3]]
        elif L3Types.has_key(sa_ll[1]):
            cls = L3Types[sa_ll[1]]
        else:
            warning("Unable to guess type (interface=%s protocol=%#x family=%i). Using Ethernet" % (sa_ll[0],sa_ll[1],sa_ll[3]))
            cls = Ether

        try:
            pkt = cls(pkt)
        except KeyboardInterrupt:
            raise
        except:
            if conf.debug_dissector:
                raise
            pkt = Raw(pkt)
        return pkt
    
    def send(self, x):
        raise Scapy_Exception("Can't send anything with L2ListenSocket")



class L3dnetSocket(SuperSocket):
    def __init__(self, type = ETH_P_ALL, filter=None, promisc=None, iface=None, nofilter=0):
        self.iflist = {}
        self.ins = pcap.pcapObject()
        if iface is None:
            iface = conf.iface
        self.iface = iface
        self.ins.open_live(iface, 1600, 0, 100)
        try:
            ioctl(self.ins.fileno(),BIOCIMMEDIATE,struct.pack("I",1))
        except:
            pass
        if nofilter:
            if type != ETH_P_ALL:  # PF_PACKET stuff. Need to emulate this for pcap
                filter = "ether proto %i" % type
            else:
                filter = None
        else:
            if conf.except_filter:
                if filter:
                    filter = "(%s) and not (%s)" % (filter, conf.except_filter)
                else:
                    filter = "not (%s)" % conf.except_filter
            if type != ETH_P_ALL:  # PF_PACKET stuff. Need to emulate this for pcap
                if filter:
                    filter = "(ether proto %i) and (%s)" % (type,filter)
                else:
                    filter = "ether proto %i" % type
        if filter:
            self.ins.setfilter(filter, 0, 0)
    def send(self, x):
        if isinstance(x, IPv6):
            iff,a,gw = conf.route6.route(x.dst)
        elif hasattr(x,"dst"):
            iff,a,gw = conf.route.route(x.dst)
        else:
            iff = conf.iface
        ifs = self.iflist.get(iff)
        if ifs is None:
            self.iflist[iff] = ifs = dnet.eth(iff)
        ifs.send(str(Ether()/x))
    def recv(self,x=MTU):
        ll = self.ins.datalink()
        if LLTypes.has_key(ll):
            cls = LLTypes[ll]
        else:
            warning("Unable to guess datalink type (interface=%s linktype=%i). Using Ethernet" % (self.iface, ll))
            cls = Ether

        pkt = self.ins.next()
        if pkt is not None:
            pkt = pkt[1]
        if pkt is None:
            return

        try:
            pkt = cls(pkt)
        except KeyboardInterrupt:
            raise
        except:
            if conf.debug_dissector:
                raise
            pkt = Raw(pkt)
        return pkt.payload

    def nonblock_recv(self):
        self.ins.setnonblock(1)
        p = self.recv()
        self.ins.setnonblock(0)
        return p

    def close(self):
        if hasattr(self, "ins"):
            del(self.ins)
        if hasattr(self, "outs"):
            del(self.outs)

class L2dnetSocket(SuperSocket):
    def __init__(self, iface = None, type = ETH_P_ALL, filter=None, nofilter=0):
        if iface is None:
            iface = conf.iface
        self.iface = iface
        self.ins = pcap.pcapObject()
        self.ins.open_live(iface, 1600, 0, 100)
        try:
            ioctl(self.ins.fileno(),BIOCIMMEDIATE,struct.pack("I",1))
        except:
            pass
        if nofilter:
            if type != ETH_P_ALL:  # PF_PACKET stuff. Need to emulate this for pcap
                filter = "ether proto %i" % type
            else:
                filter = None
        else:
            if conf.except_filter:
                if filter:
                    filter = "(%s) and not (%s)" % (filter, conf.except_filter)
                else:
                    filter = "not (%s)" % conf.except_filter
            if type != ETH_P_ALL:  # PF_PACKET stuff. Need to emulate this for pcap
                if filter:
                    filter = "(ether proto %i) and (%s)" % (type,filter)
                else:
                    filter = "ether proto %i" % type
        if filter:
            self.ins.setfilter(filter, 0, 0)
        self.outs = dnet.eth(iface)
    def recv(self,x):
        ll = self.ins.datalink()
        if LLTypes.has_key(ll):
            cls = LLTypes[ll]
        else:
            warning("Unable to guess datalink type (interface=%s linktype=%i). Using Ethernet" % (self.iface, ll))
            cls = Ether

        pkt = self.ins.next()
        if pkt is not None:
            pkt = pkt[1]        
        if pkt is None:
            return
        
        try:
            pkt = cls(pkt)
        except KeyboardInterrupt:
            raise
        except:
            if conf.debug_dissector:
                raise
            pkt = Raw(pkt)
        return pkt

    def nonblock_recv(self):
        self.ins.setnonblock(1)
        p = self.recv(MTU)
        self.ins.setnonblock(0)
        return p

    def close(self):
        if hasattr(self, "ins"):
            del(self.ins)
        if hasattr(self, "outs"):
            del(self.outs)
    
    
    


class L2pcapListenSocket(SuperSocket):
    def __init__(self, iface = None, type = ETH_P_ALL, promisc=None, filter=None):
        self.type = type
        self.outs = None
        self.ins = pcap.pcapObject()
        self.iface = iface
        if iface is None:
            iface = conf.iface
        if promisc is None:
            promisc = conf.sniff_promisc
        self.promisc = promisc
        self.ins.open_live(iface, 1600, self.promisc, 100)
        try:
            ioctl(self.ins.fileno(),BIOCIMMEDIATE,struct.pack("I",1))
        except:
            pass
        if type == ETH_P_ALL: # Do not apply any filter if Ethernet type is given
            if conf.except_filter:
                if filter:
                    filter = "(%s) and not (%s)" % (filter, conf.except_filter)
                else:
                    filter = "not (%s)" % conf.except_filter
            if filter:
                self.ins.setfilter(filter, 0, 0)

    def close(self):
        del(self.ins)
        
    def recv(self, x):
        ll = self.ins.datalink()
        if LLTypes.has_key(ll):
            cls = LLTypes[ll]
        else:
            warning("Unable to guess datalink type (interface=%s linktype=%i). Using Ethernet" % (self.iface, ll))
            cls = Ether

        pkt = None
        while pkt is None:
            pkt = self.ins.next()
            if pkt is not None:
                pkt = pkt[1]
        
        try:
            pkt = cls(pkt)
        except KeyboardInterrupt:
            raise
        except:
            if conf.debug_dissector:
                raise
            pkt = Raw(pkt)
        return pkt

    def send(self, x):
        raise Scapy_Exception("Can't send anything with L2pcapListenSocket")


class SimpleSocket(SuperSocket):
    def __init__(self, sock):
        self.ins = sock
        self.outs = sock


class StreamSocket(SimpleSocket):
    def __init__(self, sock, basecls=Raw):
        SimpleSocket.__init__(self, sock)
        self.basecls = basecls
        
    def recv(self, x=MTU):
        pkt = self.ins.recv(x, socket.MSG_PEEK)
        x = len(pkt)
        pkt = self.basecls(pkt)
        pad = pkt[Padding]
        if pad is not None and pad.underlayer is not None:
            del(pad.underlayer.payload)
        while pad is not None and not isinstance(pad, NoPayload):
            x -= len(pad.load)
            pad = pad.payload
        self.ins.recv(x)
        return pkt
        
        
class BluetoothL2CAPSocket(SuperSocket):
    def __init__(self, peer):
        s = socket.socket(socket.AF_BLUETOOTH, socket.SOCK_RAW,
                          socket.BTPROTO_L2CAP)
        s.connect((peer,0))
        
        self.ins = self.outs = s

    def recv(self, x):
        return L2CAP_HdrCmd(self.ins.recv(x))
    

class BluetoothHCISocket(SuperSocket):
    def __init__(self, iface=0x10000, type=None):
        s = socket.socket(socket.AF_BLUETOOTH, socket.SOCK_RAW, socket.BTPROTO_HCI)
        s.setsockopt(socket.SOL_HCI, socket.HCI_DATA_DIR,1)
        s.setsockopt(socket.SOL_HCI, socket.HCI_TIME_STAMP,1)
        s.setsockopt(socket.SOL_HCI, socket.HCI_FILTER, struct.pack("IIIh2x", 0xffffffffL,0xffffffffL,0xffffffffL,0)) #type mask, event mask, event mask, opcode
        s.bind((iface,))
        self.ins = self.outs = s
#        s.connect((peer,0))
        

    def recv(self, x):
        return HCI_Hdr(self.ins.recv(x))
    


####################
## Send / Receive ##
####################




def sndrcv(pks, pkt, timeout = 2, inter = 0, verbose=None, chainCC=0, retry=0, multi=0):
    if not isinstance(pkt, Gen):
        pkt = SetGen(pkt)
        
    if verbose is None:
        verbose = conf.verb
    debug.recv = PacketList([],"Unanswered")
    debug.sent = PacketList([],"Sent")
    debug.match = SndRcvList([])
    nbrecv=0
    ans = []
    # do it here to fix random fields, so that parent and child have the same
    tobesent = [p for p in pkt]
    notans = len(tobesent)

    hsent={}
    for i in tobesent:
        h = i.hashret()
        if h in hsent:
            hsent[h].append(i)
        else:
            hsent[h] = [i]
    if retry < 0:
        retry = -retry
        autostop=retry
    else:
        autostop=0


    while retry >= 0:
        found=0
    
        if timeout < 0:
            timeout = None
            
        rdpipe,wrpipe = os.pipe()
        rdpipe=os.fdopen(rdpipe)
        wrpipe=os.fdopen(wrpipe,"w")
    
        pid = os.fork()
        if pid == 0:
            sys.stdin.close()
            rdpipe.close()
            try:
                i = 0
                if verbose:
                    print "Begin emission:"
                for p in tobesent:
                    pks.send(p)
                    i += 1
                    time.sleep(inter)
                if verbose:
                    print "Finished to send %i packets." % i
            except SystemExit:
                pass
            except KeyboardInterrupt:
                pass
            except:
                log_runtime.exception("--- Error in child %i" % os.getpid())
                log_runtime.info("--- Error in child %i" % os.getpid())
                os._exit(0)
            else:
                cPickle.dump(arp_cache, wrpipe)
                wrpipe.close()
            os._exit(0)
        elif pid < 0:
            log_runtime.error("fork error")
        else:
            wrpipe.close()
            stoptime = 0
            remaintime = None
            inmask = [rdpipe,pks]
            try:
                while 1:
                    if stoptime:
                        remaintime = stoptime-time.time()
                        if remaintime <= 0:
                            break
                    r = None
                    if FREEBSD or DARWIN:
                        inp, out, err = select(inmask,[],[], 0.05)
                        if len(inp) == 0 or pks in inp:
                            r = pks.nonblock_recv()
                    else:
                        inp, out, err = select(inmask,[],[], remaintime)
                        if len(inp) == 0:
                            break
                        if pks in inp:
                            r = pks.recv(MTU)
                    if rdpipe in inp:
                        if timeout:
                            stoptime = time.time()+timeout
                        del(inmask[inmask.index(rdpipe)])
                    if r is None:
                        continue
                    ok = 0
                    h = r.hashret()
                    if h in hsent:
                        hlst = hsent[h]
                        for i in range(len(hlst)):
                            if r.answers(hlst[i]):
                                ans.append((hlst[i],r))
                                if verbose > 1:
                                    os.write(1, "*")
                                ok = 1                                
                                if not multi:
                                    del(hlst[i])
                                    notans -= 1;
                                else:
                                    if not hasattr(hlst[i], '_answered'):
                                        notans -= 1;
                                    hlst[i]._answered = 1;
                                break
                    if notans == 0 and not multi:
                        break
                    if not ok:
                        if verbose > 1:
                            os.write(1, ".")
                        nbrecv += 1
                        if conf.debug_match:
                            debug.recv.append(r)
            except KeyboardInterrupt:
                if chainCC:
                    raise
    
            try:
                ac = cPickle.load(rdpipe)
            except EOFError:
                warning("Child died unexpectedly. Packets may have not been sent")
            else:
                arp_cache.update(ac)
                os.waitpid(pid,0)
    
        remain = reduce(list.__add__, hsent.values(), [])
        if multi:
            remain = filter(lambda p: not hasattr(p, '_answered'), remain);
            
        if autostop and len(remain) > 0 and len(remain) != len(tobesent):
            retry = autostop
            
        tobesent = remain
        if len(tobesent) == 0:
            break
        retry -= 1
        
    if conf.debug_match:
        debug.sent=PacketList(remain[:],"Sent")
        debug.match=SndRcvList(ans[:])

    #clean the ans list to delete the field _answered
    if (multi):
        for s,r in ans:
            if hasattr(s, '_answered'):
                del(s._answered)
    
    if verbose:
        print "\nReceived %i packets, got %i answers, remaining %i packets" % (nbrecv+len(ans), len(ans), notans)
    return SndRcvList(ans),PacketList(remain,"Unanswered"),debug.recv


def __gen_send(s, x, inter=0, loop=0, count=None, verbose=None, *args, **kargs):
    if not isinstance(x, Gen):
        x = SetGen(x)
    if verbose is None:
        verbose = conf.verb
    n = 0
    if count is not None:
        loop = -count
    elif not loop:
        loop=-1
    try:
        while loop:
            for p in x:
                s.send(p)
                n += 1
                if verbose:
                    os.write(1,".")
                time.sleep(inter)
            if loop < 0:
                loop += 1
    except KeyboardInterrupt:
        pass
    s.close()
    if verbose:
        print "\nSent %i packets." % n

def send(x, inter=0, loop=0, count=None, verbose=None, *args, **kargs):
    """Send packets at layer 3
send(packets, [inter=0], [loop=0], [verbose=conf.verb]) -> None"""
    __gen_send(conf.L3socket(*args, **kargs), x, inter=inter, loop=loop, count=count,verbose=verbose)

def sendp(x, inter=0, loop=0, iface=None, iface_hint=None, count=None, verbose=None, *args, **kargs):
    """Send packets at layer 2
send(packets, [inter=0], [loop=0], [verbose=conf.verb]) -> None"""
    if iface is None and iface_hint is not None:
        iface = conf.route.route(iface_hint)[0]
    __gen_send(conf.L2socket(iface=iface, *args, **kargs), x, inter=inter, loop=loop, count=count, verbose=verbose)
    
def sr(x,filter=None, iface=None, nofilter=0, *args,**kargs):
    """Send and receive packets at layer 3
nofilter: put 1 to avoid use of bpf filters
retry:    if positive, how many times to resend unanswered packets
          if negative, how many times to retry when no more packets are answered
timeout:  how much time to wait after the last packet has been sent
verbose:  set verbosity level
multi:    whether to accept multiple answers for the same stimulus
filter:   provide a BPF filter
iface:    listen answers only on the given interface"""
    if not kargs.has_key("timeout"):
        kargs["timeout"] = -1
    s = conf.L3socket(filter=filter, iface=iface, nofilter=nofilter)
    a,b,c=sndrcv(s,x,*args,**kargs)
    s.close()
    return a,b

def sr1(x,filter=None,iface=None, nofilter=0, *args,**kargs):
    """Send packets at layer 3 and return only the first answer
nofilter: put 1 to avoid use of bpf filters
retry:    if positive, how many times to resend unanswered packets
          if negative, how many times to retry when no more packets are answered
timeout:  how much time to wait after the last packet has been sent
verbose:  set verbosity level
multi:    whether to accept multiple answers for the same stimulus
filter:   provide a BPF filter
iface:    listen answers only on the given interface"""
    if not kargs.has_key("timeout"):
        kargs["timeout"] = -1
    s=conf.L3socket(filter=filter, nofilter=nofilter, iface=iface)
    a,b,c=sndrcv(s,x,*args,**kargs)
    s.close()
    if len(a) > 0:
        return a[0][1]
    else:
        return None

def srp(x,iface=None, iface_hint=None, filter=None, nofilter=0, type=ETH_P_ALL, *args,**kargs):
    """Send and receive packets at layer 2
nofilter: put 1 to avoid use of bpf filters
retry:    if positive, how many times to resend unanswered packets
          if negative, how many times to retry when no more packets are answered
timeout:  how much time to wait after the last packet has been sent
verbose:  set verbosity level
multi:    whether to accept multiple answers for the same stimulus
filter:   provide a BPF filter
iface:    work only on the given interface"""
    if not kargs.has_key("timeout"):
        kargs["timeout"] = -1
    if iface is None and iface_hint is not None:
        iface = conf.route.route(iface_hint)[0]
    a,b,c=sndrcv(conf.L2socket(iface=iface, filter=filter, nofilter=nofilter, type=type),x,*args,**kargs)
    return a,b

def srp1(*args,**kargs):
    """Send and receive packets at layer 2 and return only the first answer
nofilter: put 1 to avoid use of bpf filters
retry:    if positive, how many times to resend unanswered packets
          if negative, how many times to retry when no more packets are answered
timeout:  how much time to wait after the last packet has been sent
verbose:  set verbosity level
multi:    whether to accept multiple answers for the same stimulus
filter:   provide a BPF filter
iface:    work only on the given interface"""
    if not kargs.has_key("timeout"):
        kargs["timeout"] = -1
    a,b=srp(*args,**kargs)
    if len(a) > 0:
        return a[0][1]
    else:
        return None

def __sr_loop(srfunc, pkts, prn=lambda x:x[1].summary(), prnfail=lambda x:x.summary(), inter=1, timeout=None, count=None, verbose=0, store=1, *args, **kargs):
    n = 0
    r = 0
    ct = conf.color_theme
    parity = 0
    ans=[]
    unans=[]
    if timeout is None:
        timeout = min(2*inter, 5)
    try:
        while 1:
            parity ^= 1
            col = [ct.even,ct.odd][parity]
            if count is not None:
                if count == 0:
                    break
                count -= 1
            start = time.time()
            print "\rsend...\r",
            res = srfunc(pkts, timeout=timeout, verbose=0, chainCC=1, *args, **kargs)
            n += len(res[0])+len(res[1])
            r += len(res[0])
            if prn and len(res[0]) > 0:
                msg = "RECV %i:" % len(res[0])
                print  "\r"+ct.success(msg),
                for p in res[0]:
                    print col(prn(p))
                    print " "*len(msg),
            if prnfail and len(res[1]) > 0:
                msg = "fail %i:" % len(res[1])
                print "\r"+ct.fail(msg),
                for p in res[1]:
                    print col(prnfail(p))
                    print " "*len(msg),
            if not (prn or prnfail):
                print "recv:%i  fail:%i" % tuple(map(len, res[:2]))
            if store:
                ans += res[0]
                unans += res[1]
            end=time.time()
            if end-start < inter:
                time.sleep(inter+start-end)
    except KeyboardInterrupt:
        pass
 
    if n>0:
        print "%s\nSent %i packets, received %i packets. %3.1f%% hits." % (Color.normal,n,r,100.0*r/n)

    return SndRcvList(ans),PacketList(unans)

def srloop(pkts, *args, **kargs):
    """Send a packet at layer 3 in loop and print the answer each time
srloop(pkts, [prn], [inter], [count], ...) --> None"""
    return __sr_loop(sr, pkts, *args, **kargs)

def srploop(pkts, *args, **kargs):
    """Send a packet at layer 2 in loop and print the answer each time
srloop(pkts, [prn], [inter], [count], ...) --> None"""
    return __sr_loop(srp, pkts, *args, **kargs)


def sndrcvflood(pks, pkt, prn=lambda (s,r):r.summary(), chainCC=0, store=1, unique=0):
    if not isinstance(pkt, Gen):
        pkt = SetGen(pkt)
    tobesent = [p for p in pkt]
    received = SndRcvList()
    seen = {}

    hsent={}
    for i in tobesent:
        h = i.hashret()
        if h in hsent:
            hsent[h].append(i)
        else:
            hsent[h] = [i]

    def send_in_loop(tobesent):
        while 1:
            for p in tobesent:
                yield p

    packets_to_send = send_in_loop(tobesent)

    ssock = rsock = pks.fileno()

    try:
        while 1:
            readyr,readys,_ = select([rsock],[ssock],[])
            if ssock in readys:
                pks.send(packets_to_send.next())
                
            if rsock in readyr:
                p = pks.recv(MTU)
                if p is None:
                    continue
                h = p.hashret()
                if h in hsent:
                    hlst = hsent[h]
                    for i in hlst:
                        if p.answers(i):
                            res = prn((i,p))
                            if unique:
                                if res in seen:
                                    continue
                                seen[res] = None
                            if res is not None:
                                print res
                            if store:
                                received.append((i,p))
    except KeyboardInterrupt:
        if chainCC:
            raise
    return received

def srflood(x,filter=None, iface=None, nofilter=None, *args,**kargs):
    """Flood and receive packets at layer 3
prn:      function applied to packets received. Ret val is printed if not None
store:    if 1 (default), store answers and return them
unique:   only consider packets whose print 
nofilter: put 1 to avoid use of bpf filters
filter:   provide a BPF filter
iface:    listen answers only on the given interface"""
    s = conf.L3socket(filter=filter, iface=iface, nofilter=nofilter)
    r=sndrcvflood(s,x,*args,**kargs)
    s.close()
    return r

def srpflood(x,filter=None, iface=None, iface_hint=None, nofilter=None, *args,**kargs):
    """Flood and receive packets at layer 2
prn:      function applied to packets received. Ret val is printed if not None
store:    if 1 (default), store answers and return them
unique:   only consider packets whose print 
nofilter: put 1 to avoid use of bpf filters
filter:   provide a BPF filter
iface:    listen answers only on the given interface"""
    if iface is None and iface_hint is not None:
        iface = conf.route.route(iface_hint)[0]    
    s = conf.L2socket(filter=filter, iface=iface, nofilter=nofilter)
    r=sndrcvflood(s,x,*args,**kargs)
    s.close()
    return r

           
## Bluetooth


def srbt(peer, pkts, inter=0.1, *args, **kargs):
    s = conf.BTsocket(peer=peer)
    a,b,c=sndrcv(s,pkts,inter=inter,*args,**kargs)
    s.close()
    return a,b

def srbt1(peer, pkts, *args, **kargs):
    a,b = srbt(peer, pkts, *args, **kargs)
    if len(a) > 0:
        return a[0][1]
        
    



#############################
## pcap capture file stuff ##
#############################

def wrpcap(filename, pkt, *args, **kargs):
    """Write a list of packets to a pcap file
gz: set to 1 to save a gzipped capture
linktype: force linktype value
endianness: "<" or ">", force endianness"""
    PcapWriter(filename, *args, **kargs).write(pkt)

def rdpcap(filename, count=-1):
    """Read a pcap file and return a packet list
count: read only <count> packets"""
    return PcapReader(filename).read_all(count=count)

class PcapReader:
    """A stateful pcap reader
    
    Based entirely on scapy.rdpcap(), this class allows for packets
    to be dispatched without having to be loaded into memory all at
    once
    """

    def __init__(self, filename):
        self.filename = filename
        try:
            self.f = gzip.open(filename,"rb")
            magic = self.f.read(4)
        except IOError:
            self.f = open(filename,"rb")
            magic = self.f.read(4)
        if magic == "\xa1\xb2\xc3\xd4": #big endian
            self.endian = ">"
        elif  magic == "\xd4\xc3\xb2\xa1": #little endian
            self.endian = "<"
        else:
            raise RuntimeWarning, "Not a pcap capture file (bad magic)"
        hdr = self.f.read(20)
        if len(hdr)<20:
            raise RuntimeWarning, "Invalid pcap file (too short)"
        vermaj,vermin,tz,sig,snaplen,linktype = struct.unpack(self.endian+"HHIIII",hdr)
        self.LLcls = LLTypes.get(linktype, Raw)
        if self.LLcls == Raw:
            warning("PcapReader: unkonwon LL type [%i]/[%#x]. Using Raw packets" % (linktype,linktype))

    def __iter__(self):
        return self

    def next(self):
        """impliment the iterator protocol on a set of packets in a
        pcap file
        """
        pkt = self.read_packet()
        if pkt == None:
            raise StopIteration
        return pkt


    def read_packet(self):
        """return a single packet read from the file
        
        returns None when no more packets are available
        """
        hdr = self.f.read(16)
        if len(hdr) < 16:
            return None
        sec,usec,caplen,olen = struct.unpack(self.endian+"IIII", hdr)
        s = self.f.read(caplen)
        try:
            p = self.LLcls(s)
        except KeyboardInterrupt:
            raise
        except:
            if conf.debug_dissector:
                raise
            p = Raw(s)
        p.time = sec+0.000001*usec
        return p

    def dispatch(self, callback):
        """call the specified callback routine for each packet read
        
        This is just a convienience function for the main loop
        that allows for easy launching of packet processing in a 
        thread.
        """
        p = self.read_packet()
        while p != None:
            callback(p)
            p = self.read_packet()

    def read_all(self,count=-1):
        """return a list of all packets in the pcap file
        """
        res=[]
        while count != 0:
            count -= 1
            p = self.read_packet()
            if p is None:
                break
            res.append(p)
        return PacketList(res,name = os.path.basename(self.filename))

    def recv(self, size):
        """ Emulate a socket
        """
        return self.read_packet()

    def fileno(self):
        return self.f.fileno()
        


class PcapWriter:
    """A pcap writer with more control than wrpcap()
    
    This routine is based entirely on scapy.wrpcap(), but adds capability
    of writing one packet at a time in a streaming manner.
    """
    def __init__(self, filename, linktype=None, gz=0, endianness=""):
        self.linktype = linktype
        self.header_done = 0
        if gz:
            self.f = gzip.open(filename,"wb")
        else:
            self.f = open(filename,"wb")
        self.endian = endianness

    def fileno(self):
        return self.f.fileno()

    def write(self, pkt):
        """accepts a either a single packet or a list of packets
        to be written to the dumpfile
        """
        
        if self.header_done == 0:
            if self.linktype == None:
                if isinstance(pkt,Packet):
                    linktype = LLNumTypes.get(pkt.__class__,1)
                else:
                    linktype = LLNumTypes.get(pkt[0].__class__,1)

            self.f.write(struct.pack(self.endian+"IHHIIII", 0xa1b2c3d4L,
                                     2, 4, 0, 0, MTU, linktype))
            self.header_done = 1

        for p in pkt:
            self._write_packet(p)

    def _write_packet(self, packet):
        """writes a single packet to the pcap file
        """
        s = str(packet)
        l = len(s)
        sec = int(packet.time)
        usec = int((packet.time-sec)*1000000)
        self.f.write(struct.pack(self.endian+"IIII", sec, usec, l, l))
        self.f.write(s)

re_extract_hexcap = re.compile("^(0x[0-9a-fA-F]{2,}[ :\t]|(0x)?[0-9a-fA-F]{2,}:|(0x)?[0-9a-fA-F]{3,}[: \t]|) *(([0-9a-fA-F]{2} {,2}){,16})")

def import_hexcap():
    p = ""
    try:
        while 1:
            l = raw_input().strip()
            try:
                p += re_extract_hexcap.match(l).groups()[3]
            except:
                warning("Parsing error during hexcap")
                continue
    except EOFError:
        pass
    
    p = p.replace(" ","")
    p2=""
    for i in range(len(p)/2):
        p2 += chr(int(p[2*i:2*i+2],16))
    return p2
        


def wireshark(pktlist):
    f = os.tempnam("scapy")
    wrpcap(f, pktlist)
    os.spawnlp(os.P_NOWAIT, conf.prog.wireshark, conf.prog.wireshark, "-r", f)

def hexedit(x):
    x = str(x)
    f = os.tempnam("scapy")
    open(f,"w").write(x)
    os.spawnlp(os.P_WAIT, conf.prog.hexedit, conf.prog.hexedit, f)
    x = open(f).read()
    os.unlink(f)
    return x


#####################
## knowledge bases ##
#####################

class KnowledgeBase:
    def __init__(self, filename):
        self.filename = filename
        self.base = None

    def lazy_init(self):
        self.base = ""

    def reload(self, filename = None):
        if filename is not None:
            self.filename = filename
        oldbase = self.base
        self.base = None
        self.lazy_init()
        if self.base is None:
            self.base = oldbase

    def get_base(self):
        if self.base is None:
            self.lazy_init()
        return self.base
    


##########################
## IP location database ##
##########################

class IPCountryKnowledgeBase(KnowledgeBase):
    """
How to generate the base :
db = []
for l in open("GeoIPCountryWhois.csv").readlines():
    s,e,c = l.split(",")[2:5]
    db.append((int(s[1:-1]),int(e[1:-1]),c[1:-1]))
cPickle.dump(gzip.open("xxx","w"),db)
"""
    def lazy_init(self):
        self.base = load_object(self.filename)


class CountryLocKnowledgeBase(KnowledgeBase):
    def lazy_init(self):
        f=open(self.filename)
        self.base = {}
        while 1:
            l = f.readline()
            if not l:
                break
            l = l.strip().split(",")
            if len(l) != 3:
                continue
            c,lat,long = l
            
            self.base[c] = (float(long),float(lat))
        f.close()
            
        


def locate_ip(ip):
    ip=map(int,ip.split("."))
    ip = ip[3]+(ip[2]<<8L)+(ip[1]<<16L)+(ip[0]<<24L)

    cloc = country_loc_kdb.get_base()
    db = IP_country_kdb.get_base()

    d=0
    f=len(db)-1
    while (f-d) > 1:
        guess = (d+f)/2
        if ip > db[guess][0]:
            d = guess
        else:
            f = guess
    s,e,c = db[guess]
    if  s <= ip and ip <= e:
        return cloc.get(c,None)


    

###############
## p0f stuff ##
###############

# File format (according to p0f.fp) :
#
# wwww:ttt:D:ss:OOO...:QQ:OS:Details
#
# wwww    - window size
# ttt     - initial TTL
# D       - don't fragment bit  (0=unset, 1=set) 
# ss      - overall SYN packet size
# OOO     - option value and order specification
# QQ      - quirks list
# OS      - OS genre
# details - OS description



class p0fKnowledgeBase(KnowledgeBase):
    def __init__(self, filename):
        KnowledgeBase.__init__(self, filename)
        #self.ttl_range=[255]
    def lazy_init(self):
        try:
            f=open(self.filename)
        except IOError:
            warning("Can't open base %s" % self.filename)
            return
        try:
            self.base = []
            for l in f:
                if l[0] in ["#","\n"]:
                    continue
                l = tuple(l.split(":"))
                if len(l) < 8:
                    continue
                li = map(int,l[1:4])
                #if li[0] not in self.ttl_range:
                #    self.ttl_range.append(li[0])
                #    self.ttl_range.sort()
                self.base.append((l[0], li[0], li[1], li[2], l[4], l[5], l[6], l[7][:-1]))
        except:
            warning("Can't parse p0f database (new p0f version ?)")
            self.base = None
        f.close()


def packet2p0f(pkt):
    while pkt.haslayer(IP) and pkt.haslayer(TCP):
        pkt = pkt.getlayer(IP)
        if isinstance(pkt.payload, TCP):
            break
        pkt = pkt.payload

    if not isinstance(pkt, IP) or not isinstance(pkt.payload, TCP):
        raise TypeError("Not a TCP/IP packet")
    if pkt.payload.flags & 0x13 != 0x02: #S,!A,!F
        raise TypeError("Not a syn packet")
    
    #t = p0f_kdb.ttl_range[:]
    #t += [pkt.ttl]
    #t.sort()
    #ttl=t[t.index(pkt.ttl)+1]
    ttl = pkt.ttl

    df = (pkt.flags & 2) / 2
    ss = len(pkt)
    # from p0f/config.h : PACKET_BIG = 100
    if ss > 100:
        ss = 0

    ooo = ""
    mss = -1
    qqT = False
    qqP = False
    #qqBroken = False
    ilen = (pkt[TCP].dataofs << 2) - 20 # from p0f.c
    for option in pkt.payload.options:
        ilen -= 1
        if option[0] == "MSS":
            ooo += "M" + str(option[1]) + ","
            mss = option[1]
            # FIXME: qqBroken
            ilen -= 3
        elif option[0] == "WScale":
            ooo += "W" + str(option[1]) + ","
            # FIXME: qqBroken
            ilen -= 2
        elif option[0] == "Timestamp":
            if option[1][0] == 0:
                ooo += "T0,"
            else:
                ooo += "T,"
            if option[1][1] != 0:
                qqT = True
            ilen -= 9
        elif option[0] == "SAckOK":
            ooo += "S,"
            ilen -= 1
        elif option[0] == "NOP":
            ooo += "N,"
        elif option[0] == "EOL":
            ooo += "E,"
            if ilen > 0:
                qqP = True
        else:
            ooo += "?,"
            # FIXME: ilen
    ooo = ooo[:-1]
    if ooo == "": ooo = "."

    win = pkt.payload.window
    if mss != -1:
        if win % mss == 0:
            win = "S" + str(win/mss)
        elif win % (mss + 40) == 0:
            win = "T" + str(win/(mss+40))
        win = str(win)

    qq = ""

    if qqP:
        qq += "P"
    if pkt[IP].id == 0:
        qq += "Z"
    if pkt[IP].options != '':
        qq += "I"
    if pkt[TCP].urgptr != 0:
        qq += "U"
    if pkt[TCP].reserved != 0:
        qq += "X"
    if pkt[TCP].ack != 0:
        qq += "A"
    if qqT:
        qq += "T"
    if pkt[TCP].flags & 40 != 0:
        # U or P
        qq += "F"
    if not isinstance(pkt[TCP].payload, NoPayload):
        qq += "D"
    # FIXME : "!" - broken options segment

    if qq == "":
        qq = "."

    return (win,
            ttl,
            df,
            ss,
            ooo,
            qq)

def p0f_correl(x,y):
    d = 0
    # wwww can be "*" or "%nn"
    d += (x[0] == y[0] or y[0] == "*" or (y[0][0] == "%" and x[0].isdigit() and (int(x[0]) % int(y[0][1:])) == 0))
    # ttl
    d += (y[1] >= x[1] and y[1] - x[1] < 32)
    for i in [2, 3, 5]:
        d += (x[i] == y[i])
    xopt = x[4].split(",")
    yopt = y[4].split(",")
    if len(xopt) == len(yopt):
        same = True
        for i in range(len(xopt)):
            if not (xopt[i] == yopt[i] or
                    (len(yopt[i]) == 2 and len(xopt[i]) > 1 and
                     yopt[i][1] == "*" and xopt[i][0] == yopt[i][0]) or
                    (len(yopt[i]) > 2 and len(xopt[i]) > 1 and
                     yopt[i][1] == "%" and xopt[i][0] == yopt[i][0] and
                     int(xopt[i][1:]) % int(yopt[i][2:]) == 0)):
                same = False
                break
        if same:
            d += len(xopt)
    return d


def p0f(pkt):
    """Passive OS fingerprinting: which OS emitted this TCP SYN ?
p0f(packet) -> accuracy, [list of guesses]
"""
    pb = p0f_kdb.get_base()
    if not pb:
        warning("p0f base empty.")
        return []
    s = len(pb[0][0])
    r = []
    sig = packet2p0f(pkt)
    max = len(sig[4].split(",")) + 5
    for b in pb:
        d = p0f_correl(sig,b)
        if d == max:
            r.append((b[6], b[7], b[1] - pkt[IP].ttl))
    return r
            

def prnp0f(pkt):
    try:
        r = p0f(pkt)
    except:
        return
    if r == []:
        r = ("UNKNOWN", "[" + ":".join(map(str, packet2p0f(pkt))) + ":?:?]", None)
    else:
        r = r[0]
    uptime = None
    try:
        uptime = pkt2uptime(pkt)
    except:
        pass
    if uptime == 0:
        uptime = None
    res = pkt.sprintf("%IP.src%:%TCP.sport% - " + r[0] + " " + r[1])
    if uptime is not None:
        res += pkt.sprintf(" (up: " + str(uptime/3600) + " hrs)\n  -> %IP.dst%:%TCP.dport%")
    else:
        res += pkt.sprintf("\n  -> %IP.dst%:%TCP.dport%")
    if r[2] is not None:
        res += " (distance " + str(r[2]) + ")"
    print res


def pkt2uptime(pkt, HZ=100):
    """Calculate the date the machine which emitted the packet booted using TCP timestamp
pkt2uptime(pkt, [HZ=100])"""
    if not isinstance(pkt, Packet):
        raise TypeError("Not a TCP packet")
    if isinstance(pkt,NoPayload):
        raise TypeError("Not a TCP packet")
    if not isinstance(pkt, TCP):
        return pkt2uptime(pkt.payload)
    for opt in pkt.options:
        if opt[0] == "Timestamp":
            #t = pkt.time - opt[1][0] * 1.0/HZ
            #return time.ctime(t)
            t = opt[1][0] / HZ
            return t
    raise TypeError("No timestamp option")



#################
## Queso stuff ##
#################


def quesoTCPflags(flags):
    if flags == "-":
        return "-"
    flv = "FSRPAUXY"
    v = 0
    for i in flags:
        v |= 2**flv.index(i)
    return "%x" % v

class QuesoKnowledgeBase(KnowledgeBase):
    def lazy_init(self):
        try:
            f = open(self.filename)
        except IOError:
            return
        self.base = {}
        p = None
        try:
            for l in f:
                l = l.strip()
                if not l or l[0] == ';':
                    continue
                if l[0] == '*':
                    if p is not None:
                        p[""] = name
                    name = l[1:].strip()
                    p = self.base
                    continue
                if l[0] not in list("0123456"):
                    continue
                res = l[2:].split()
                res[-1] = quesoTCPflags(res[-1])
                res = " ".join(res)
                if not p.has_key(res):
                    p[res] = {}
                p = p[res]
            if p is not None:
                p[""] = name
        except:
            self.base = None
            warning("Can't load queso base [%s]", self.filename)
        f.close()
            
        

    
def queso_sig(target, dport=80, timeout=3):
    p = queso_kdb.get_base()
    ret = []
    for flags in ["S", "SA", "F", "FA", "SF", "P", "SEC"]:
        ans, unans = sr(IP(dst=target)/TCP(dport=dport,flags=flags,seq=RandInt()),
                        timeout=timeout, verbose=0)
        if len(ans) == 0:
            rs = "- - - -"
        else:
            s,r = ans[0]
            rs = "%i" % (r.seq != 0)
            if not r.ack:
                r += " 0"
            elif r.ack-s.seq > 666:
                rs += " R" % 0
            else:
                rs += " +%i" % (r.ack-s.seq)
            rs += " %X" % r.window
            rs += " %x" % r.payload.flags
        ret.append(rs)
    return ret
            
def queso_search(sig):
    p = queso_kdb.get_base()
    sig.reverse()
    ret = []
    try:
        while sig:
            s = sig.pop()
            p = p[s]
            if p.has_key(""):
                ret.append(p[""])
    except KeyError:
        pass
    return ret
        

def queso(*args,**kargs):
    """Queso OS fingerprinting
queso(target, dport=80, timeout=3)"""
    return queso_search(queso_sig(*args, **kargs))



######################
## nmap OS fp stuff ##
######################


class NmapKnowledgeBase(KnowledgeBase):
    def lazy_init(self):
        try:
            f=open(self.filename)
        except IOError:
            return

        self.base = []
        name = None
        try:
            for l in f:
                l = l.strip()
                if not l or l[0] == "#":
                    continue
                if l[:12] == "Fingerprint ":
                    if name is not None:
                        self.base.append((name,sig))
                    name = l[12:].strip()
                    sig={}
                    p = self.base
                    continue
                elif l[:6] == "Class ":
                    continue
                op = l.find("(")
                cl = l.find(")")
                if op < 0 or cl < 0:
                    warning("error reading nmap os fp base file")
                    continue
                test = l[:op]
                s = map(lambda x: x.split("="), l[op+1:cl].split("%"))
                si = {}
                for n,v in s:
                    si[n] = v
                sig[test]=si
            if name is not None:
                self.base.append((name,sig))
        except:
            self.base = None
            warning("Can't read nmap database [%s](new nmap version ?)" % self.filename)
        f.close()
        
def TCPflags2str(f):
    fl="FSRPAUEC"
    s=""
    for i in range(len(fl)):
        if f & 1:
            s = fl[i]+s
        f >>= 1
    return s

def nmap_tcppacket_sig(pkt):
    r = {}
    if pkt is not None:
#        r["Resp"] = "Y"
        r["DF"] = (pkt.flags & 2) and "Y" or "N"
        r["W"] = "%X" % pkt.window
        r["ACK"] = pkt.ack==2 and "S++" or pkt.ack==1 and "S" or "O"
        r["Flags"] = TCPflags2str(pkt.payload.flags)
        r["Ops"] = "".join(map(lambda x: x[0][0],pkt.payload.options))
    else:
        r["Resp"] = "N"
    return r


def nmap_udppacket_sig(S,T):
    r={}
    if T is None:
        r["Resp"] = "N"
    else:
        r["DF"] = (T.flags & 2) and "Y" or "N"
        r["TOS"] = "%X" % T.tos
        r["IPLEN"] = "%X" % T.len
        r["RIPTL"] = "%X" % T.payload.payload.len
        r["RID"] = S.id == T.payload.payload.id and "E" or "F"
        r["RIPCK"] = S.chksum == T.getlayer(IPerror).chksum and "E" or T.getlayer(IPerror).chksum == 0 and "0" or "F"
        r["UCK"] = S.payload.chksum == T.getlayer(UDPerror).chksum and "E" or T.getlayer(UDPerror).chksum ==0 and "0" or "F"
        r["ULEN"] = "%X" % T.getlayer(UDPerror).len
        r["DAT"] = T.getlayer(Raw) is None and "E" or S.getlayer(Raw).load == T.getlayer(Raw).load and "E" or "F"
    return r
    


def nmap_match_one_sig(seen, ref):
    c = 0
    for k in seen.keys():
        if ref.has_key(k):
            if seen[k] in ref[k].split("|"):
                c += 1
    if c == 0 and seen.get("Resp") == "N":
        return 0.7
    else:
        return 1.0*c/len(seen.keys())
        
        

def nmap_sig(target, oport=80, cport=81, ucport=1):
    res = {}

    tcpopt = [ ("WScale", 10),
               ("NOP",None),
               ("MSS", 256),
               ("Timestamp",(123,0)) ]
    tests = [ IP(dst=target, id=1)/TCP(seq=1, sport=5001, dport=oport, options=tcpopt, flags="CS"),
              IP(dst=target, id=1)/TCP(seq=1, sport=5002, dport=oport, options=tcpopt, flags=0),
              IP(dst=target, id=1)/TCP(seq=1, sport=5003, dport=oport, options=tcpopt, flags="SFUP"),
              IP(dst=target, id=1)/TCP(seq=1, sport=5004, dport=oport, options=tcpopt, flags="A"),
              IP(dst=target, id=1)/TCP(seq=1, sport=5005, dport=cport, options=tcpopt, flags="S"),
              IP(dst=target, id=1)/TCP(seq=1, sport=5006, dport=cport, options=tcpopt, flags="A"),
              IP(dst=target, id=1)/TCP(seq=1, sport=5007, dport=cport, options=tcpopt, flags="FPU"),
              IP(str(IP(dst=target)/UDP(sport=5008,dport=ucport)/(300*"i"))) ]

    ans, unans = sr(tests, timeout=2)
    ans += map(lambda x: (x,None), unans)

    for S,T in ans:
        if S.sport == 5008:
            res["PU"] = nmap_udppacket_sig(S,T)
        else:
            t = "T%i" % (S.sport-5000)
            if T is not None and T.haslayer(ICMP):
                warning("Test %s answered by an ICMP" % t)
                T=None
            res[t] = nmap_tcppacket_sig(T)

    return res

def nmap_probes2sig(tests):
    tests=tests.copy()
    res = {}
    if "PU" in tests:
        res["PU"] = nmap_udppacket_sig(*tests["PU"])
        del(tests["PU"])
    for k in tests:
        res[k] = nmap_tcppacket_sig(tests[k])
    return res
        

def nmap_search(sigs):
    guess = 0,[]
    for os,fp in nmap_kdb.get_base():
        c = 0.0
        for t in sigs.keys():
            if t in fp:
                c += nmap_match_one_sig(sigs[t], fp[t])
        c /= len(sigs.keys())
        if c > guess[0]:
            guess = c,[ os ]
        elif c == guess[0]:
            guess[1].append(os)
    return guess
    
    
def nmap_fp(target, oport=80, cport=81):
    """nmap fingerprinting
nmap_fp(target, [oport=80,] [cport=81,]) -> list of best guesses with accuracy
"""
    sigs = nmap_sig(target, oport, cport)
    return nmap_search(sigs)
        

def nmap_sig2txt(sig):
    torder = ["TSeq","T1","T2","T3","T4","T5","T6","T7","PU"]
    korder = ["Class", "gcd", "SI", "IPID", "TS",
              "Resp", "DF", "W", "ACK", "Flags", "Ops",
              "TOS", "IPLEN", "RIPTL", "RID", "RIPCK", "UCK", "ULEN", "DAT" ]
    txt=[]
    for i in sig.keys():
        if i not in torder:
            torder.append(i)
    for t in torder:
        sl = sig.get(t)
        if sl is None:
            continue
        s = []
        for k in korder:
            v = sl.get(k)
            if v is None:
                continue
            s.append("%s=%s"%(k,v))
        txt.append("%s(%s)" % (t, "%".join(s)))
    return "\n".join(txt)
            
        



###################
## User commands ##
###################


def sniff(count=0, store=1, offline=None, prn = None, lfilter=None, L2socket=None, timeout=None, *arg, **karg):
    """Sniff packets
sniff([count=0,] [prn=None,] [store=1,] [offline=None,] [lfilter=None,] + L2ListenSocket args) -> list of packets

  count: number of packets to capture. 0 means infinity
  store: wether to store sniffed packets or discard them
    prn: function to apply to each packet. If something is returned,
         it is displayed. Ex:
         ex: prn = lambda x: x.summary()
lfilter: python function applied to each packet to determine
         if further action may be done
         ex: lfilter = lambda x: x.haslayer(Padding)
offline: pcap file to read packets from, instead of sniffing them
timeout: stop sniffing after a given time (default: None)
L2socket: use the provided L2socket
    """
    c = 0

    if offline is None:
        if L2socket is None:
            L2socket = conf.L2listen
        s = L2socket(type=ETH_P_ALL, *arg, **karg)
    else:
        s = PcapReader(offline)

    lst = []
    if timeout is not None:
        stoptime = time.time()+timeout
    remain = None
    while 1:
        try:
            if timeout is not None:
                remain = stoptime-time.time()
                if remain <= 0:
                    break
            sel = select([s],[],[],remain)
            if s in sel[0]:
                p = s.recv(MTU)
                if p is None:
                    break
                if lfilter and not lfilter(p):
                    continue
                if store:
                    lst.append(p)
                c += 1
                if prn:
                    r = prn(p)
                    if r is not None:
                        print r
                if count > 0 and c >= count:
                    break
        except KeyboardInterrupt:
            break
    return PacketList(lst,"Sniffed")



def arpcachepoison(target, victim, interval=60):
    """Poison target's cache with (your MAC,victim's IP) couple
arpcachepoison(target, victim, [interval=60]) -> None
"""
    tmac = getmacbyip(target)
    p = Ether(dst=tmac)/ARP(op="who-has", psrc=victim, pdst=target)
    try:
        while 1:
            sendp(p, iface_hint=target)
            if conf.verb > 1:
                os.write(1,".")
            time.sleep(interval)
    except KeyboardInterrupt:
        pass

def traceroute(target, dport=80, minttl=1, maxttl=30, sport=RandShort(), l4 = None, filter=None, timeout=2, **kargs):
    """Instant TCP traceroute
traceroute(target, [maxttl=30], [dport=80], [sport=80]) -> None
"""
    if filter is None:
        filter="(icmp and icmp[0]=11) or (tcp and (tcp[13] & 0x16 > 0x10))"
    if l4 is None:
        a,b = sr(IP(dst=target, id=RandShort(), ttl=(minttl,maxttl))/TCP(seq=RandInt(),sport=sport, dport=dport),
                 timeout=timeout, filter=filter, **kargs)
    else:
        a,b = sr(IP(dst=target, id=RandShort(), ttl=(minttl,maxttl))/l4,
                 timeout=timeout, **kargs)

    a = TracerouteResult(a.res)
    a.display()
    return a,b




def arping(net, timeout=2, cache=0,  **kargs):
    """Send ARP who-has requests to determine which hosts are up
arping(net, cache=0, iface=conf.iface) -> None
Set cache=True if you want arping to modify internal ARP-Cache"""
    ans,unans = srp(Ether(dst="ff:ff:ff:ff:ff:ff")/ARP(pdst=net),
                    filter="arp and arp[7] = 2", timeout=timeout, iface_hint=net, **kargs)
    ans = ARPingResult(ans.res)

    if cache and ans is not None:
        for pair in ans:
            arp_cache[pair[1].psrc] = (pair[1].hwsrc, time.time())
        
    ans.display()
    return ans,unans

def dyndns_add(nameserver, name, rdata, type="A", ttl=10):
    """Send a DNS add message to a nameserver for "name" to have a new "rdata"
dyndns_add(nameserver, name, rdata, type="A", ttl=10) -> result code (0=ok)

example: dyndns_add("ns1.toto.com", "dyn.toto.com", "127.0.0.1")
RFC2136
"""
    zone = name[name.find(".")+1:]
    r=sr1(IP(dst=nameserver)/UDP()/DNS(opcode=5,
                                       qd=[DNSQR(qname=zone, qtype="SOA")],
                                       ns=[DNSRR(rrname=name, type="A",
                                                 ttl=ttl, rdata=rdata)]),
          verbose=0, timeout=5)
    if r and r.haslayer(DNS):
        return r.getlayer(DNS).rcode
    else:
        return -1
    
    
    

def dyndns_del(nameserver, name, type="ALL", ttl=10):
    """Send a DNS delete message to a nameserver for "name"
dyndns_del(nameserver, name, type="ANY", ttl=10) -> result code (0=ok)

example: dyndns_del("ns1.toto.com", "dyn.toto.com")
RFC2136
"""
    zone = name[name.find(".")+1:]
    r=sr1(IP(dst=nameserver)/UDP()/DNS(opcode=5,
                                       qd=[DNSQR(qname=zone, qtype="SOA")],
                                       ns=[DNSRR(rrname=name, type=type,
                                                 rclass="ANY", ttl=0, rdata="")]),
          verbose=0, timeout=5)
    if r and r.haslayer(DNS):
        return r.getlayer(DNS).rcode
    else:
        return -1
    

def is_promisc(ip, fake_bcast="ff:ff:00:00:00:00",**kargs):
    """Try to guess if target is in Promisc mode. The target is provided by its ip."""

    responses = srp1(Ether(dst=fake_bcast) / ARP(op="who-has", pdst=ip),type=ETH_P_ARP, iface_hint=ip, timeout=1, verbose=0,**kargs)

    return responses is not None

def promiscping(net, timeout=2, fake_bcast="ff:ff:ff:ff:ff:fe", **kargs):
    """Send ARP who-has requests to determine which hosts are in promiscuous mode
    promiscping(net, iface=conf.iface)"""
    ans,unans = srp(Ether(dst=fake_bcast)/ARP(pdst=net),
                    filter="arp and arp[7] = 2", timeout=timeout, iface_hint=net, **kargs)
    ans = ARPingResult(ans.res, name="PROMISCPing")

    ans.display()
    return ans,unans

def ikescan(ip):
    return sr(IP(dst=ip)/UDP()/ISAKMP(init_cookie=RandString(8),
                                      exch_type=2)/ISAKMP_payload_SA(prop=ISAKMP_payload_Proposal()))


def dhcp_request(iface=None,**kargs):
    if conf.checkIPaddr != 0:
        warning("conf.checkIPaddr is not 0, I may not be able to match the answer")
    if iface is None:
        iface = conf.iface
    fam,hw = get_if_raw_hwaddr(iface)
    return srp1(Ether(dst="ff:ff:ff:ff:ff:ff")/IP(src="0.0.0.0",dst="255.255.255.255")/UDP(sport=68,dport=67)
                 /BOOTP(chaddr=hw)/DHCP(options=[("message-type","discover"),"end"]),iface=iface,**kargs)


#####################
## Reporting stuff ##
#####################

def report_ports(target, ports):
    """portscan a target and output a LaTeX table
report_ports(target, ports) -> string"""
    ans,unans = sr(IP(dst=target)/TCP(dport=ports),timeout=5)
    rep = "\\begin{tabular}{|r|l|l|}\n\\hline\n"
    for s,r in ans:
        if not r.haslayer(ICMP):
            if r.payload.flags == 0x12:
                rep += r.sprintf("%TCP.sport% & open & SA \\\\\n")
    rep += "\\hline\n"
    for s,r in ans:
        if r.haslayer(ICMP):
            rep += r.sprintf("%TCPerror.dport% & closed & ICMP type %ICMP.type%/%ICMP.code% from %IP.src% \\\\\n")
        elif r.payload.flags != 0x12:
            rep += r.sprintf("%TCP.sport% & closed & TCP %TCP.flags% \\\\\n")
    rep += "\\hline\n"
    for i in unans:
        rep += i.sprintf("%TCP.dport% & ? & unanswered \\\\\n")
    rep += "\\hline\n\\end{tabular}\n"
    return rep


def __make_table(yfmtfunc, fmtfunc, endline, list, fxyz, sortx=None, sorty=None, seplinefunc=None):
    vx = {} 
    vy = {} 
    vz = {}
    vxf = {}
    vyf = {}
    l = 0
    for e in list:
        xx,yy,zz = map(str, fxyz(e))
        l = max(len(yy),l)
        vx[xx] = max(vx.get(xx,0), len(xx), len(zz))
        vy[yy] = None
        vz[(xx,yy)] = zz

    vxk = vx.keys()
    vyk = vy.keys()
    if sortx:
        vxk.sort(sortx)
    else:
        try:
            vxk.sort(lambda x,y:int(x)-int(y))
        except:
            try:
                vxk.sort(lambda x,y: cmp(struct.unpack("I", inet_aton(x))[0],struct.unpack("I", inet_aton(y))[0]))
            except:
                vxk.sort()
    if sorty:
        vyk.sort(sorty)
    else:
        try:
            vyk.sort(lambda x,y:int(x)-int(y))
        except:
            try:
                vyk.sort(lambda x,y: cmp(struct.unpack("I", inet_aton(x))[0],struct.unpack("I", inet_aton(y))[0]))
            except:
                vyk.sort()


    if seplinefunc:
        sepline = seplinefunc(l, map(lambda x:vx[x],vxk))
        print sepline

    fmt = yfmtfunc(l)
    print fmt % "",
    for x in vxk:
        vxf[x] = fmtfunc(vx[x])
        print vxf[x] % x,
    print endline
    if seplinefunc:
        print sepline
    for y in vyk:
        print fmt % y,
        for x in vxk:
            print vxf[x] % vz.get((x,y), "-"),
        print endline
    if seplinefunc:
        print sepline

def make_table(*args, **kargs):
    __make_table(lambda l:"%%-%is" % l, lambda l:"%%-%is" % l, "", *args, **kargs)
    
def make_lined_table(*args, **kargs):
    __make_table(lambda l:"%%-%is |" % l, lambda l:"%%-%is |" % l, "",
                 seplinefunc=lambda a,x:"+".join(map(lambda y:"-"*(y+2), [a-1]+x+[-2])),
                 *args, **kargs)

def make_tex_table(*args, **kargs):
    __make_table(lambda l: "%s", lambda l: "& %s", "\\\\", seplinefunc=lambda a,x:"\\hline", *args, **kargs)
    

######################
## Online doc stuff ##
######################


def lsc(cmd=None):
    """List user commands"""
    if cmd is None:
        for c in user_commands:
            doc = "No doc. available"
            if c.__doc__:
                doc = c.__doc__.split("\n")[0]
            
            print "%-16s : %s" % (c.__name__, doc)
    else:
        print cmd.__doc__

def ls(obj=None):
    """List  available layers, or infos on a given layer"""
    if obj is None:
        import __builtin__
        all = __builtin__.__dict__.copy()
        all.update(globals())
        objlst = filter(lambda (n,o): isinstance(o,type) and issubclass(o,Packet), all.items())
        objlst.sort(lambda x,y:cmp(x[0],y[0]))
        for n,o in objlst:
            print "%-10s : %s" %(n,o.name)
    else:
        if isinstance(obj, type) and issubclass(obj, Packet):
            for f in obj.fields_desc:
                print "%-10s : %-20s = (%s)" % (f.name, f.__class__.__name__,  repr(f.default))
        elif isinstance(obj, Packet):
            for f in obj.fields_desc:
                print "%-10s : %-20s = %-15s (%s)" % (f.name, f.__class__.__name__, repr(getattr(obj,f.name)), repr(f.default))
            if not isinstance(obj.payload, NoPayload):
                print "--"
                ls(obj.payload)
                

        else:
            print "Not a packet class. Type 'ls()' to list packet classes."


    


user_commands = [ sr, sr1, srp, srp1, srloop, srploop, sniff, p0f, arpcachepoison, send, sendp, traceroute, arping, ls, lsc, queso, nmap_fp, report_ports, dyndns_add, dyndns_del, is_promisc, promiscping ]


########################
## Answering machines ##
########################

class ReferenceAM(type):
    def __new__(cls, name, bases, dct):
        o = super(ReferenceAM, cls).__new__(cls, name, bases, dct)
        if o.function_name:
            globals()[o.function_name] = lambda o=o,*args,**kargs: o(*args,**kargs)()
        return o


class AnsweringMachine(object):
    __metaclass__ = ReferenceAM
    function_name = ""
    filter = None
    sniff_options = { "store":0 }
    sniff_options_list = [ "store", "iface", "count", "promisc", "filter", "type", "prn" ]
    send_options = { "verbose":0 }
    send_options_list = ["iface", "inter", "loop", "verbose"]
    send_function = staticmethod(send)
    
    
    def __init__(self, **kargs):
        self.mode = 0
        if self.filter:
            kargs.setdefault("filter",self.filter)
        kargs.setdefault("prn", self.reply)
        self.optam1 = {}
        self.optam2 = {}
        self.optam0 = {}
        doptsend,doptsniff = self.parse_all_options(1, kargs)
        self.defoptsend = self.send_options.copy()
        self.defoptsend.update(doptsend)
        self.defoptsniff = self.sniff_options.copy()
        self.defoptsniff.update(doptsniff)
        self.optsend,self.optsniff = [{},{}]

    def __getattr__(self, attr):
        for d in [self.optam2, self.optam1]:
            if attr in d:
                return d[attr]
        raise AttributeError,attr
                
    def __setattr__(self, attr, val):
        mode = self.__dict__.get("mode",0)
        if mode == 0:
            self.__dict__[attr] = val
        else:
            [self.optam1, self.optam2][mode-1][attr] = val

    def parse_options(self):
        pass

    def parse_all_options(self, mode, kargs):
        sniffopt = {}
        sendopt = {}
        for k in kargs.keys():            
            if k in self.sniff_options_list:
                sniffopt[k] = kargs[k]
            if k in self.send_options_list:
                sendopt[k] = kargs[k]
            if k in self.sniff_options_list+self.send_options_list:
                del(kargs[k])
        if mode != 2 or kargs:
            if mode == 1:
                self.optam0 = kargs
            elif mode == 2 and kargs:
                k = self.optam0.copy()
                k.update(kargs)
                self.parse_options(**k)
                kargs = k 
            omode = self.__dict__.get("mode",0)
            self.__dict__["mode"] = mode
            self.parse_options(**kargs)
            self.__dict__["mode"] = omode
        return sendopt,sniffopt

    def is_request(self, req):
        return 1

    def make_reply(self, req):
        return req

    def send_reply(self, reply):
        self.send_function(reply, **self.optsend)

    def print_reply(self, req, reply):
        print "%s ==> %s" % (req.summary(),reply.summary())

    def reply(self, pkt):
        if not self.is_request(pkt):
            return
        reply = self.make_reply(pkt)
        self.send_reply(reply)
        if conf.verb >= 0:
            self.print_reply(pkt, reply)

    def run(self, *args, **kargs):
        log_interactive.warning("run() method deprecated. The intance is now callable")
        self(*args,**kargs)

    def __call__(self, *args, **kargs):
        optsend,optsniff = self.parse_all_options(2,kargs)
        self.optsend=self.defoptsend.copy()
        self.optsend.update(optsend)
        self.optsniff=self.defoptsniff.copy()
        self.optsniff.update(optsniff)

        try:
            self.sniff()
        except KeyboardInterrupt:
            print "Interrupted by user"
        
    def sniff(self):
        sniff(**self.optsniff)


class BOOTP_am(AnsweringMachine):
    function_name = "bootpd"
    filter = "udp and port 68 and port 67"
    send_function = staticmethod(sendp)
    def parse_options(self, ipset=Net("192.168.1.128/25"),gw="192.168.1.1"):
        if type(ipset) is str:
            ipset = Net(ipset)
        if isinstance(ipset,Gen):
            ipset = [k for k in ipset]
            ipset.reverse()
        if len(ipset) == 1:
            ipset, = ipset
        self.ipset = ipset
        self.gw = gw
        self.leases = {}

    def is_request(self, req):
        if not req.haslayer(BOOTP):
            return 0
        reqb = req.getlayer(BOOTP)
        if reqb.op != 1:
            return 0
        return 1

    def print_reply(self, req, reply):
        print "Reply %s to %s" % (reply.getlayer(IP).dst,reply.dst)

    def make_reply(self, req):        
        mac = req.src
        if type(self.ipset) is list:
            if not self.leases.has_key(mac):
                self.leases[mac] = self.ipset.pop()
            ip = self.leases[mac]
        else:
            ip = self.ipset
            
        repb = req.getlayer(BOOTP).copy()
        repb.options = ""
        repb.op="BOOTREPLY"
        repb.yiaddr = ip
        repb.siaddr = self.gw
        repb.ciaddr = self.gw
        repb.giaddr = self.gw
        rep=Ether(dst=mac)/IP(dst=ip)/UDP(sport=req.dport,dport=req.sport)/repb
        return rep


class DHCP_am(BOOTP_am):
    function_name="dhcpd"
    def is_request(self, req):
        if not BOOTP_am.is_request(self, req):
            return 0
        if req.getlayer(BOOTP).options[:4] != "'c\x82Sc":
            return 0
        return 1
    def make_reply(self, req):
        dhcprespmap={"\x01":"\x02","\x03":"\x05"}
        resp = BOOTP_am.make_reply(self, req)
        opt = req.getlayer(BOOTP).options
        o = opt[:6]
        if len(opt) > 6:
            o += dhcprespmap.get(opt[6],opt[6])
        if len(opt) > 7:
            o += opt[7:]
        resp.getlayer(BOOTP).options = o



class DNS_am(AnsweringMachine):
    function_name="dns_spoof"
    filter = "udp port 53"

    def parse_options(self, joker="192.168.1.1", match=None):
        if match is None:
            self.match = {}
        else:
            self.match = match
        self.joker=joker

    def is_request(self, req):
        return req.haslayer(DNS) and req.getlayer(DNS).qr == 0
    
    def make_reply(self, req):
        ip = req.getlayer(IP)
        dns = req.getlayer(DNS)
        resp = IP(dst=ip.src, src=ip.dst)/UDP(dport=ip.sport,sport=ip.dport)
        rdata = self.match.get(dns.qd.qname, self.joker)
        resp /= DNS(id=dns.id, qr=1, qd=dns.qd,
                    an=DNSRR(rrname=dns.qd.qname, ttl=10, rdata=rdata))
        return resp


class WiFi_am(AnsweringMachine):
    """Before using this, initialize "iffrom" and "ifto" interfaces:
iwconfig iffrom mode monitor
iwpriv orig_ifto hostapd 1
ifconfig ifto up
note: if ifto=wlan0ap then orig_ifto=wlan0
note: ifto and iffrom must be set on the same channel
ex:
ifconfig eth1 up
iwconfig eth1 mode monitor
iwconfig eth1 channel 11
iwpriv wlan0 hostapd 1
ifconfig wlan0ap up
iwconfig wlan0 channel 11
iwconfig wlan0 essid dontexist
iwconfig wlan0 mode managed
"""
    function_name = "airpwn"
    filter = None
    
    def parse_options(iffrom, ifto, replace, pattern="", ignorepattern=""):
        self.iffrom = iffrom
        self.ifto = ifto
        ptrn = re.compile(pattern)
        iptrn = re.compile(ignorepattern)
        
    def is_request(self, pkt):
        if not isinstance(pkt,Dot11):
            return 0
        if not pkt.FCfield & 1:
            return 0
        if not pkt.haslayer(TCP):
            return 0
        ip = pkt.getlayer(IP)
        tcp = pkt.getlayer(TCP)
        pay = str(tcp.payload)
        if not self.ptrn.match(pay):
            return 0
        if self.iptrn.match(pay):
            return 0

    def make_reply(self, p):
        ip = p.getlayer(IP)
        tcp = p.getlayer(TCP)
        pay = str(tcp.payload)
        del(p.payload.payload.payload)
        p.FCfield="from-DS"
        p.addr1,p.addr2 = p.addr2,p.addr1
        p /= IP(src=ip.dst,dst=ip.src)
        p /= TCP(sport=tcp.dport, dport=tcp.sport,
                 seq=tcp.ack, ack=tcp.seq+len(pay),
                 flags="PA")
        q = p.copy()
        p /= self.replace
        q.ID += 1
        q.getlayer(TCP).flags="RA"
        q.getlayer(TCP).seq+=len(replace)
        return [p,q]
    
    def print_reply(self):
        print p.sprintf("Sent %IP.src%:%IP.sport% > %IP.dst%:%TCP.dport%")

    def send_reply(self, reply):
        sendp(reply, iface=self.ifto, **self.optsend)

    def sniff(self):
        sniff(iface=self.iffrom, **self.optsniff)



class ARP_am(AnsweringMachine):
    function_name="farpd"
    filter = "arp"
    send_function = staticmethod(sendp)

    def parse_options(self, IP_addr=None, iface=None, ARP_addr=None):
        self.IP_addr=IP_addr
        self.iface=iface
        self.ARP_addr=ARP_addr

    def is_request(self, req):
        return (req.haslayer(ARP) and
                req.getlayer(ARP).op == 1 and
                (self.IP_addr == None or self.IP_addr == req.getlayer(ARP).pdst))
    
    def make_reply(self, req):
        ether = req.getlayer(Ether)
        arp = req.getlayer(ARP)
        iff,a,gw = conf.route.route(arp.psrc)
        if self.iface != None:
            iff = iface
        ARP_addr = self.ARP_addr
        IP_addr = arp.pdst
        resp = Ether(dst=ether.src,
                     src=ARP_addr)/ARP(op="is-at",
                                       hwsrc=ARP_addr,
                                       psrc=IP_addr,
                                       hwdst=arp.hwsrc,
                                       pdst=arp.pdst)
        return resp

    def sniff(self):
        sniff(iface=self.iface, **self.optsniff)


#############
## Fuzzing ##
#############


def fuzz(p, _inplace=0):
    if not _inplace:
        p = p.copy()
    q = p
    while not isinstance(q, NoPayload):
        for f in q.fields_desc:
            if isinstance(f, PacketListField):
                for r in getattr(q, f.name):
                    print "fuzzing", repr(r)
                    fuzz(r, _inplace=1)
            elif f.default is not None:
                rnd = f.randval()
                if rnd is not None:
                    q.default_fields[f] = rnd
        q = q.payload
    return p




###################
## Testing stuff ##
###################



def merge(x,y):
    if len(x) > len(y):
        y += "\x00"*(len(x)-len(y))
    elif len(x) < len(y):
        x += "\x00"*(len(y)-len(x))
    m = ""
    for i in range(len(x)/ss):
        m += x[ss*i:ss*(i+1)]+y[ss*i:ss*(i+1)]
    return  m
#    return  "".join(map(str.__add__, x, y))


def voip_play(s1,list=None,**kargs):
    FIFO="/tmp/conv1.%i.%%i" % os.getpid()
    FIFO1=FIFO % 1
    FIFO2=FIFO % 2
    
    os.mkfifo(FIFO1)
    os.mkfifo(FIFO2)
    try:
        os.system("soxmix -t .ul %s -t .ul %s -t ossdsp /dev/dsp &" % (FIFO1,FIFO2))
        
        c1=open(FIFO1,"w", 4096)
        c2=open(FIFO2,"w", 4096)
        fcntl.fcntl(c1.fileno(),fcntl.F_SETFL, os.O_NONBLOCK)
        fcntl.fcntl(c2.fileno(),fcntl.F_SETFL, os.O_NONBLOCK)
    
    #    dsp,rd = os.popen2("sox -t .ul -c 2 - -t ossdsp /dev/dsp")
        def play(pkt,last=[]):
            if not pkt:
                return 
            if not pkt.haslayer(UDP):
                return 
            ip=pkt.getlayer(IP)
            if s1 in [ip.src, ip.dst]:
                if not last:
                    last.append(pkt)
                    return
                load=last.pop()
    #            x1 = load.load[12:]
                c1.write(load.load[12:])
                if load.getlayer(IP).src == ip.src:
    #                x2 = ""
                    c2.write("\x00"*len(load.load[12:]))
                    last.append(pkt)
                else:
    #                x2 = pkt.load[:12]
                    c2.write(pkt.load[12:])
    #            dsp.write(merge(x1,x2))
    
        if list is None:
            sniff(store=0, prn=play, **kargs)
        else:
            for p in list:
                play(p)
    finally:
        os.unlink(FIFO1)
        os.unlink(FIFO2)



def voip_play1(s1,list=None,**kargs):

    
    dsp,rd = os.popen2("sox -t .ul - -t ossdsp /dev/dsp")
    def play(pkt):
        if not pkt:
            return 
        if not pkt.haslayer(UDP):
            return 
        ip=pkt.getlayer(IP)
        if s1 in [ip.src, ip.dst]:
            dsp.write(pkt.getlayer(Raw).load[12:])
    try:
        if list is None:
            sniff(store=0, prn=play, **kargs)
        else:
            for p in list:
                play(p)
    finally:
        dsp.close()
        rd.close()

def voip_play2(s1,**kargs):
    dsp,rd = os.popen2("sox -t .ul -c 2 - -t ossdsp /dev/dsp")
    def play(pkt,last=[]):
        if not pkt:
            return 
        if not pkt.haslayer(UDP):
            return 
        ip=pkt.getlayer(IP)
        if s1 in [ip.src, ip.dst]:
            if not last:
                last.append(pkt)
                return
            load=last.pop()
            x1 = load.load[12:]
#            c1.write(load.load[12:])
            if load.getlayer(IP).src == ip.src:
                x2 = ""
#                c2.write("\x00"*len(load.load[12:]))
                last.append(pkt)
            else:
                x2 = pkt.load[:12]
#                c2.write(pkt.load[12:])
            dsp.write(merge(x1,x2))
            
    sniff(store=0, prn=play, **kargs)

def voip_play3(lst=None,**kargs):
    dsp,rd = os.popen2("sox -t .ul - -t ossdsp /dev/dsp")
    try:
        def play(pkt, dsp=dsp):
            if pkt and pkt.haslayer(UDP) and pkt.haslayer(Raw):
                dsp.write(pkt.getlayer(Raw).load[12:])
        if lst is None:
            sniff(store=0, prn=play, **kargs)
        else:
            for p in lst:
                play(p)
    finally:
        try:
            dsp.close()
            rd.close()
        except:
            pass


def IPID_count(lst, funcID=lambda x:x[1].id, funcpres=lambda x:x[1].summary()):
    idlst = map(funcID, lst)
    idlst.sort()
    classes = [idlst[0]]+map(lambda x:x[1],filter(lambda (x,y): abs(x-y)>50, map(lambda x,y: (x,y),idlst[:-1], idlst[1:])))
    lst = map(lambda x:(funcID(x), funcpres(x)), lst)
    lst.sort()
    print "Probably %i classes:" % len(classes), classes
    for id,pr in lst:
        print "%5i" % id, pr
    
    
    
            

last=None


def tethereal(*args,**kargs):
    sniff(prn=lambda x: x.display(),*args,**kargs)



def fragleak(target,sport=123, dport=123, timeout=0.2, onlyasc=0):
    load = "XXXXYYYYYYYYYY"
#    getmacbyip(target)
#    pkt = IP(dst=target, id=RandShort(), options="\x22"*40)/UDP()/load
    pkt = IP(dst=target, id=RandShort(), options="\x00"*40, flags=1)/UDP(sport=sport, dport=sport)/load
    s=conf.L3socket()
    intr=0
    found={}
    try:
        while 1:
            try:
                if not intr:
                    s.send(pkt)
                sin,sout,serr = select([s],[],[],timeout)
                if not sin:
                    continue
                ans=s.recv(1600)
                if not isinstance(ans, IP): #TODO: IPv6
                    continue
                if not isinstance(ans.payload, ICMP):
                    continue
                if not isinstance(ans.payload.payload, IPerror):
                    continue
                if ans.payload.payload.dst != target:
                    continue
                if ans.src  != target:
                    print "leak from", ans.src,


#                print repr(ans)
                if not ans.haslayer(Padding):
                    continue

                
#                print repr(ans.payload.payload.payload.payload)
                
#                if not isinstance(ans.payload.payload.payload.payload, Raw):
#                    continue
#                leak = ans.payload.payload.payload.payload.load[len(load):]
                leak = ans.getlayer(Padding).load
                if leak not in found:
                    found[leak]=None
                    linehexdump(leak, onlyasc=onlyasc)
            except KeyboardInterrupt:
                if intr:
                    raise
                intr=1
    except KeyboardInterrupt:
        pass

def fragleak2(target, timeout=0.4, onlyasc=0):
    found={}
    try:
        while 1:
            p = sr1(IP(dst=target, options="\x00"*40, proto=200)/"XXXXYYYYYYYYYYYY",timeout=timeout,verbose=0)
            if not p:
                continue
            if Padding in p:
                leak  = p[Padding].load
                if leak not in found:
                    found[leak]=None
                    linehexdump(leak,onlyasc=onlyasc)
    except:
        pass
    


plst=[]
def get_toDS():
    global plst
    while 1:
        p,=sniff(iface="eth1",count=1)
        if not isinstance(p,Dot11):
            continue
        if p.FCfield & 1:
            plst.append(p)
            print "."


#    if not ifto.endswith("ap"):
#        print "iwpriv %s hostapd 1" % ifto
#        os.system("iwpriv %s hostapd 1" % ifto)
#        ifto += "ap"
#        
#    os.system("iwconfig %s mode monitor" % iffrom)
#    

def airpwn(iffrom, ifto, replace, pattern="", ignorepattern=""):
    """Before using this, initialize "iffrom" and "ifto" interfaces:
iwconfig iffrom mode monitor
iwpriv orig_ifto hostapd 1
ifconfig ifto up
note: if ifto=wlan0ap then orig_ifto=wlan0
note: ifto and iffrom must be set on the same channel
ex:
ifconfig eth1 up
iwconfig eth1 mode monitor
iwconfig eth1 channel 11
iwpriv wlan0 hostapd 1
ifconfig wlan0ap up
iwconfig wlan0 channel 11
iwconfig wlan0 essid dontexist
iwconfig wlan0 mode managed
"""
    
    ptrn = re.compile(pattern)
    iptrn = re.compile(ignorepattern)
    def do_airpwn(p, ifto=ifto, replace=replace, ptrn=ptrn, iptrn=iptrn):
        if not isinstance(p,Dot11):
            return
        if not p.FCfield & 1:
            return
        if not p.haslayer(TCP):
            return
        ip = p.getlayer(IP)
        tcp = p.getlayer(TCP)
        pay = str(tcp.payload)
#        print "got tcp"
        if not ptrn.match(pay):
            return
#        print "match 1"
        if iptrn.match(pay):
            return
#        print "match 2"
        del(p.payload.payload.payload)
        p.FCfield="from-DS"
        p.addr1,p.addr2 = p.addr2,p.addr1
        q = p.copy()
        p /= IP(src=ip.dst,dst=ip.src)
        p /= TCP(sport=tcp.dport, dport=tcp.sport,
                 seq=tcp.ack, ack=tcp.seq+len(pay),
                 flags="PA")
        q = p.copy()
        p /= replace
        q.ID += 1
        q.getlayer(TCP).flags="RA"
        q.getlayer(TCP).seq+=len(replace)
        
        sendp([p,q], iface=ifto, verbose=0)
#        print "send",repr(p)        
#        print "send",repr(q)
        print p.sprintf("Sent %IP.src%:%IP.sport% > %IP.dst%:%TCP.dport%")

    sniff(iface=iffrom,prn=do_airpwn)

            
        
    
##################
## Color themes ##
##################

class Color:
    normal = "\033[0m"
    black = "\033[30m"
    red = "\033[31m"
    green = "\033[32m"
    yellow = "\033[33m"
    blue = "\033[34m"
    purple = "\033[35m"
    cyan = "\033[36m"
    grey = "\033[37m"

    bold = "\033[1m"
    uline = "\033[4m"
    blink = "\033[5m"
    invert = "\033[7m"
        

class ColorTheme:
    def __repr__(self):
        return "<%s>" % self.__class__.__name__
    def __getattr__(self, attr):
        return lambda x:x
        

class NoTheme(ColorTheme):
    pass


class AnsiColorTheme(ColorTheme):
    def __getattr__(self, attr):
        if attr.startswith("__"):
            raise AttributeError(attr)
        s = "style_%s" % attr 
        if s in self.__class__.__dict__:
            before = getattr(self, s)
            after = self.style_normal
        else:
            before = after = ""

        def do_style(val, fmt=None, before=before, after=after):
            if fmt is None:
                if type(val) is not str:
                    val = str(val)
            else:
                val = fmt % val
            return before+val+after
        return do_style
        
        
    style_normal = ""
    style_prompt = ""
    style_punct = ""
    style_id = ""
    style_not_printable = ""
    style_layer_name = ""
    style_field_name = ""
    style_field_value = ""
    style_emph_field_name = ""
    style_emph_field_value = ""
    style_packetlist_name = ""
    style_packetlist_proto = ""
    style_packetlist_value = ""
    style_fail = ""
    style_success = ""
    style_odd = ""
    style_even = ""
    style_opening = ""
    style_active = ""
    style_closed = ""
    style_left = ""
    style_right = ""

class BlackAndWhite(AnsiColorTheme):
    pass

class DefaultTheme(AnsiColorTheme):
    style_normal = Color.normal
    style_prompt = Color.blue+Color.bold
    style_punct = Color.normal
    style_id = Color.blue+Color.bold
    style_not_printable = Color.grey
    style_layer_name = Color.red+Color.bold
    style_field_name = Color.blue
    style_field_value = Color.purple
    style_emph_field_name = Color.blue+Color.uline+Color.bold
    style_emph_field_value = Color.purple+Color.uline+Color.bold
    style_packetlist_name = Color.red+Color.bold
    style_packetlist_proto = Color.blue
    style_packetlist_value = Color.purple
    style_fail = Color.red+Color.bold
    style_success = Color.blue+Color.bold
    style_even = Color.black+Color.bold
    style_odd = Color.black
    style_opening = Color.yellow
    style_active = Color.black
    style_closed = Color.grey
    style_left = Color.blue
    style_right = Color.red
    
class BrightTheme(AnsiColorTheme):
    style_normal = Color.normal
    style_punct = Color.normal
    style_id = Color.yellow+Color.bold
    style_layer_name = Color.red+Color.bold
    style_field_name = Color.yellow+Color.bold
    style_field_value = Color.purple+Color.bold
    style_emph_field_name = Color.yellow+Color.bold
    style_emph_field_value = Color.green+Color.bold
    style_packetlist_name = Color.red+Color.bold
    style_packetlist_proto = Color.yellow+Color.bold
    style_packetlist_value = Color.purple+Color.bold
    style_fail = Color.red+Color.bold
    style_success = Color.blue+Color.bold
    style_even = Color.black+Color.bold
    style_odd = Color.black
    style_left = Color.cyan
    style_right = Color.purple


class RastaTheme(AnsiColorTheme):
    style_normal = Color.green+Color.bold
    style_prompt = Color.yellow+Color.bold
    style_punct = Color.red
    style_id = Color.green+Color.bold
    style_not_printable = Color.green
    style_layer_name = Color.red+Color.bold
    style_field_name = Color.yellow+Color.bold
    style_field_value = Color.green+Color.bold
    style_emph_field_name = Color.green
    style_emph_field_value = Color.green
    style_packetlist_name = Color.red+Color.bold
    style_packetlist_proto = Color.yellow+Color.bold
    style_packetlist_value = Color.green+Color.bold
    style_fail = Color.red
    style_success = Color.red+Color.bold
    style_even = Color.yellow
    style_odd = Color.green
    style_left = Color.red
    style_right = Color.yellow


class FormatTheme(ColorTheme):
    def __getattr__(self, attr):
        if attr.startswith("__"):
            raise AttributeError(attr)
        col = self.__class__.__dict__.get("style_%s" % attr, "%s")
        def do_style(val, fmt=None, col=col):
            if fmt is None:
                if type(val) is not str:
                    val = str(val)
            else:
                val = fmt % val
            return col % val
        return do_style
        

class LatexTheme(FormatTheme):
    style_prompt = r"\textcolor{blue}{%s}"
    style_not_printable = r"\textcolor{gray}{%s}"
    style_layer_name = r"\textcolor{red}{\bf %s}"
    style_field_name = r"\textcolor{blue}{%s}"
    style_field_value = r"\textcolor{purple}{%s}"
    style_emph_field_name = r"\textcolor{blue}{\underline{%s}}" #ul
    style_emph_field_value = r"\textcolor{purple}{\underline{%s}}" #ul
    style_packetlist_name = r"\textcolor{red}{\bf %s}"
    style_packetlist_proto = r"\textcolor{blue}{%s}"
    style_packetlist_value = r"\textcolor{purple}{%s}"
    style_fail = r"\textcolor{red}{\bf %s}"
    style_success = r"\textcolor{blue}{\bf %s}"
    style_left = r"\textcolor{blue}{%s}"
    style_right = r"\textcolor{red}{%s}"
#    style_even = r"}{\bf "
#    style_odd = ""

class LatexTheme2(FormatTheme):
    style_prompt = r"@`@textcolor@[@blue@]@@[@%s@]@"
    style_not_printable = r"@`@textcolor@[@gray@]@@[@%s@]@"
    style_layer_name = r"@`@textcolor@[@red@]@@[@@`@bfseries@[@@]@%s@]@"
    style_field_name = r"@`@textcolor@[@blue@]@@[@%s@]@"
    style_field_value = r"@`@textcolor@[@purple@]@@[@%s@]@"
    style_emph_field_name = r"@`@textcolor@[@blue@]@@[@@`@underline@[@%s@]@@]@" 
    style_emph_field_value = r"@`@textcolor@[@purple@]@@[@@`@underline@[@%s@]@@]@" 
    style_packetlist_name = r"@`@textcolor@[@red@]@@[@@`@bfseries@[@@]@%s@]@"
    style_packetlist_proto = r"@`@textcolor@[@blue@]@@[@%s@]@"
    style_packetlist_value = r"@`@textcolor@[@purple@]@@[@%s@]@"
    style_fail = r"@`@textcolor@[@red@]@@[@@`@bfseries@[@@]@%s@]@"
    style_success = r"@`@textcolor@[@blue@]@@[@@`@bfserices@[@@]@%s@]@"
    style_even = r"@`@textcolor@[@gray@]@@[@@`@bfseries@[@@]@%s@]@"
#    style_odd = r"@`@textcolor@[@black@]@@[@@`@bfseries@[@@]@%s@]@"
    style_left = r"@`@textcolor@[@blue@]@@[@%s@]@"
    style_right = r"@`@textcolor@[@red@]@@[@%s@]@"

class HTMLTheme(FormatTheme):
    style_prompt = "<span class=prompt>%s</span>"
    style_not_printable = "<span class=not_printable>%s</span>"
    style_layer_name = "<span class=layer_name>%s</span>"
    style_field_name = "<span class=field_name>%s</span>"
    style_field_value = "<span class=field_value>%s</span>"
    style_emph_field_name = "<span class=emph_field_name>%s</span>"
    style_emph_field_value = "<span class=emph_field_value>%s</span>"
    style_packetlist_name = "<span class=packetlist_name>%s</span>"
    style_packetlist_proto = "<span class=packetlist_proto>%s</span>"
    style_packetlist_value = "<span class=packetlist_value>%s</span>"
    style_fail = "<span class=fail>%s</span>"
    style_success = "<span class=success>%s</span>"
    style_even = "<span class=even>%s</span>"
    style_odd = "<span class=odd>%s</span>"
    style_left = "<span class=left>%s</span>"
    style_right = "<span class=right>%s</span>"

class HTMLTheme2(HTMLTheme):
    style_prompt = "#[#span class=prompt#]#%s#[#/span#]#"
    style_not_printable = "#[#span class=not_printable#]#%s#[#/span#]#"
    style_layer_name = "#[#span class=layer_name#]#%s#[#/span#]#"
    style_field_name = "#[#span class=field_name#]#%s#[#/span#]#"
    style_field_value = "#[#span class=field_value#]#%s#[#/span#]#"
    style_emph_field_name = "#[#span class=emph_field_name#]#%s#[#/span#]#"
    style_emph_field_value = "#[#span class=emph_field_value#]#%s#[#/span#]#"
    style_packetlist_name = "#[#span class=packetlist_name#]#%s#[#/span#]#"
    style_packetlist_proto = "#[#span class=packetlist_proto#]#%s#[#/span#]#"
    style_packetlist_value = "#[#span class=packetlist_value#]#%s#[#/span#]#"
    style_fail = "#[#span class=fail#]#%s#[#/span#]#"
    style_success = "#[#span class=success#]#%s#[#/span#]#"
    style_even = "#[#span class=even#]#%s#[#/span#]#"
    style_odd = "#[#span class=odd#]#%s#[#/span#]#"
    style_left = "#[#span class=left#]#%s#[#/span#]#"
    style_right = "#[#span class=right#]#%s#[#/span#]#"


class ColorPrompt:
    __prompt = ">>> "
    def __str__(self):
        try:
            ct = conf.color_theme
            if isinstance(ct, AnsiColorTheme):
                ## ^A and ^B delimit invisible caracters for readline to count right
                return "\001%s\002" % ct.prompt("\002"+conf.prompt+"\001")
            else:
                return ct.prompt(conf.prompt)
        except:
            return self.__prompt

############
## Config ##
############

class ConfClass:
    def configure(self, cnf):
        self.__dict__ = cnf.__dict__.copy()
    def __repr__(self):
        return str(self)
    def __str__(self):
        s="Version    = %s\n" % VERSION
        keys = self.__class__.__dict__.copy()
        keys.update(self.__dict__)
        keys = keys.keys()
        keys.sort()
        for i in keys:
            if i[0] != "_":
                s += "%-10s = %s\n" % (i, repr(getattr(self, i)))
        return s[:-1]
    
class ProgPath(ConfClass):
    pdfreader = "acroread"
    psreader = "gv"
    dot = "dot"
    display = "display"
    tcpdump = "tcpdump"
    hexedit = "hexer"
    wireshark = "wireshark"
    
class Resolve:
    def __init__(self):
        self.fields = {}
    def add(self, *flds):
        for fld in flds:
            self.fields[fld]=None
    def remove(self, *flds):
        for fld in flds:
            if fld in self.fields:
                del(self.fields[fld])
    def __contains__(self, elt):
        return elt in self.fields
    def __repr__(self):
        return "<Resolve [%s]>" %  " ".join(str(x) for x in self.fields)
    
        


class Conf(ConfClass):
    """This object contains the configuration of scapy.
session  : filename where the session will be saved
stealth  : if 1, prevents any unwanted packet to go out (ARP, DNS, ...)
checkIPID: if 0, doesn't check that IPID matches between IP sent and ICMP IP citation received
           if 1, checks that they either are equal or byte swapped equals (bug in some IP stacks)
           if 2, strictly checks that they are equals
checkIPsrc: if 1, checks IP src in IP and ICMP IP citation match (bug in some NAT stacks)
check_TCPerror_seqack: if 1, also check that TCP seq and ack match the ones in ICMP citation
iff      : selects the default output interface for srp() and sendp(). default:"eth0")
verb     : level of verbosity, from 0 (almost mute) to 3 (verbose)
promisc  : default mode for listening socket (to get answers if you spoof on a lan)
sniff_promisc : default mode for sniff()
filter   : bpf filter added to every sniffing socket to exclude traffic from analysis
histfile : history file
padding  : includes padding in desassembled packets
except_filter : BPF filter for packets to ignore
debug_match : when 1, store received packet that are not matched into debug.recv
route    : holds the Scapy routing table and provides methods to manipulate it
warning_threshold : how much time between warnings from the same place
resolve   : holds list of fields for which resolution should be done
noenum    : holds list of enum fields for which conversion to string should NOT be done
AS_resolver: choose the AS resolver class to use
"""
    session = ""  
    stealth = "not implemented"
    iface = get_working_if()
    checkIPID = 0
    checkIPsrc = 1
    checkIPaddr = 1
    check_TCPerror_seqack = 0
    verb = 2
    prompt = ">>> "
    promisc = 1
    sniff_promisc = 1
    L3socket = L3PacketSocket
    L2socket = L2Socket
    L2listen = L2ListenSocket
    BTsocket = BluetoothL2CAPSocket
    histfile = os.path.join(os.environ["HOME"], ".scapy_history")
    padding = 1
    p0f_base ="/etc/p0f/p0f.fp"
    queso_base ="/etc/queso.conf"
    nmap_base ="/usr/share/nmap/nmap-os-fingerprints"
    IPCountry_base = "GeoIPCountry4Scapy.gz"
    countryLoc_base = "countryLoc.csv"
    gnuplot_world = "world.dat"
    except_filter = ""
    debug_match = 0
    route = Route()
    wepkey = ""
    auto_fragment = 1
    debug_dissector = 0
    color_theme = DefaultTheme()
    warning_threshold = 5
    prog = ProgPath()
    resolve = Resolve()
    noenum = Resolve()
    ethertypes = ETHER_TYPES
    protocols = IP_PROTOS
    services_tcp = TCP_SERVICES
    services_udp = UDP_SERVICES
    manufdb = MANUFDB
    AS_resolver = AS_resolver_multi() 
        

conf=Conf()

if PCAP:
    conf.L2listen=L2pcapListenSocket
    if DNET:
        conf.L3socket=L3dnetSocket
        conf.L2socket=L2dnetSocket


p0f_kdb = p0fKnowledgeBase(conf.p0f_base)
queso_kdb = QuesoKnowledgeBase(conf.queso_base)
nmap_kdb = NmapKnowledgeBase(conf.nmap_base)
IP_country_kdb = IPCountryKnowledgeBase(conf.IPCountry_base)
country_loc_kdb = CountryLocKnowledgeBase(conf.countryLoc_base)


#########################
##### Autorun stuff #####
#########################


class ScapyAutorunInterpreter(code.InteractiveInterpreter):
    def __init__(self, *args, **kargs):
        code.InteractiveInterpreter.__init__(self, *args, **kargs)
        self.error = 0
    def showsyntaxerror(self, *args, **kargs):
        self.error = 1
        return code.InteractiveInterpreter.showsyntaxerror(self, *args, **kargs)
    def showtraceback(self, *args, **kargs):
        self.error = 1
        return code.InteractiveInterpreter.showtraceback(self, *args, **kargs)


def autorun_commands(cmds,my_globals=None,verb=0):
    sv = conf.verb
    import __builtin__
    try:
        if my_globals is None:
            my_globals = globals()
        conf.verb = verb
        interp = ScapyAutorunInterpreter(my_globals)
        cmd = ""
        cmds = cmds.splitlines()
        cmds.append("") # ensure we finish multiline commands
        cmds.reverse()
        __builtin__.__dict__["_"] = None
        while 1:
            if cmd:
                sys.stderr.write(sys.__dict__.get("ps2","... "))
            else:
                sys.stderr.write(str(sys.__dict__.get("ps1",ColorPrompt())))
                
            l = cmds.pop()
            print l
            cmd += "\n"+l
            if interp.runsource(cmd):
                continue
            if interp.error:
                return 0
            cmd = ""
            if len(cmds) <= 1:
                break
    finally:
        conf.verb = sv
    return _

def autorun_get_interactive_session(cmds, **kargs):
    class StringWriter:
        def __init__(self):
            self.s = ""
        def write(self, x):
            self.s += x
            
    sw = StringWriter()
    sstdout,sstderr = sys.stdout,sys.stderr
    try:
        sys.stdout = sys.stderr = sw
        res = autorun_commands(cmds, **kargs)
    finally:
        sys.stdout,sys.stderr = sstdout,sstderr
    return sw.s,res

def autorun_get_text_interactive_session(cmds, **kargs):
    ct = conf.color_theme
    try:
        conf.color_theme = NoTheme()
        s,res = autorun_get_interactive_session(cmds, **kargs)
    finally:
        conf.color_theme = ct
    return s,res

def autorun_get_ansi_interactive_session(cmds, **kargs):
    ct = conf.color_theme
    try:
        conf.color_theme = DefaultTheme()
        s,res = autorun_get_interactive_session(cmds, **kargs)
    finally:
        conf.color_theme = ct
    return s,res

def autorun_get_html_interactive_session(cmds, **kargs):
    ct = conf.color_theme
    try:
        conf.color_theme = HTMLTheme2()
        s,res = autorun_get_interactive_session(cmds, **kargs)
    finally:
        conf.color_theme = ct
    
    s = s.replace("<","&lt;").replace(">","&gt;").replace("#[#","<").replace("#]#",">")
    return s,res

def autorun_get_latex_interactive_session(cmds, **kargs):
    ct = conf.color_theme
    try:
        conf.color_theme = LatexTheme2()
        s,res = autorun_get_interactive_session(cmds, **kargs)
    finally:
        conf.color_theme = ct
    s = tex_escape(s)
    s = s.replace("@[@","{").replace("@]@","}").replace("@`@","\\")
    return s,res


################
##### Main #####
################

def scapy_write_history_file(readline):
    if conf.histfile:
        try:
            readline.write_history_file(conf.histfile)
        except IOError,e:
            try:
                warning("Could not write history to [%s]\n\t (%s)" % (conf.histfile,e))
                tmp = os.tempnam("","scapy")
                readline.write_history_file(tmp)
                warning("Wrote history to [%s]" % tmp)
            except:
                warning("Cound not write history to [%s]. Discarded" % tmp)


def interact(mydict=None,argv=None,mybanner=None,loglevel=1):
    import code,sys,cPickle,types,os,imp,getopt,logging

    logging.getLogger("scapy").setLevel(loglevel)

    the_banner = "Welcome to Scapy (%s)"
    if mybanner is not None:
        the_banner += "\n"
        the_banner += mybanner

    if argv is None:
        argv = sys.argv

#    scapy_module = argv[0][argv[0].rfind("/")+1:]
#    if not scapy_module:
#        scapy_module = "scapy"
#    else:
#        if scapy_module.endswith(".py"):
#            scapy_module = scapy_module[:-3]
#
#    scapy=imp.load_module("scapy",*imp.find_module(scapy_module))
    
    
    import __builtin__
#    __builtin__.__dict__.update(scapy.__dict__)
    __builtin__.__dict__.update(globals())
    if mydict is not None:
        __builtin__.__dict__.update(mydict)


    import re, atexit
    try:
        import rlcompleter,readline
    except ImportError:
        log_loading.info("Can't load Python libreadline or completer")
        READLINE=0
    else:
        READLINE=1
        class ScapyCompleter(rlcompleter.Completer):
            def global_matches(self, text):
                matches = []
                n = len(text)
                for lst in [dir(__builtin__), session.keys()]:
                    for word in lst:
                        if word[:n] == text and word != "__builtins__":
                            matches.append(word)
                return matches
        
    
            def attr_matches(self, text):
                m = re.match(r"(\w+(\.\w+)*)\.(\w*)", text)
                if not m:
                    return
                expr, attr = m.group(1, 3)
                try:
                    object = eval(expr)
                except:
                    object = eval(expr, session)
                if isinstance(object, Packet) or isinstance(object, Packet_metaclass):
                    words = filter(lambda x: x[0]!="_",dir(object))
                    words += map(str, object.fields_desc)
                else:
                    words = dir(object)
                    if hasattr( object,"__class__" ):
                        words = words + rlcompleter.get_class_members(object.__class__)
                matches = []
                n = len(attr)
                for word in words:
                    if word[:n] == attr and word != "__builtins__":
                        matches.append("%s.%s" % (expr, word))
                return matches
    
        readline.set_completer(ScapyCompleter().complete)
        readline.parse_and_bind("C-o: operate-and-get-next")
        readline.parse_and_bind("tab: complete")
    
    
    session=None
    session_name=""
    CONFIG_FILE = DEFAULT_CONFIG_FILE

    iface = None
    try:
        opts=getopt.getopt(argv[1:], "hs:Cc:")
        for opt, parm in opts[0]:
            if opt == "-h":
                usage()
            elif opt == "-s":
                session_name = parm
            elif opt == "-c":
                CONFIG_FILE = parm
            elif opt == "-C":
                CONFIG_FILE = None
        
        if len(opts[1]) > 0:
            raise getopt.GetoptError("Too many parameters : [%s]" % string.join(opts[1]),None)


    except getopt.GetoptError, msg:
        log_loading.error(msg)
        sys.exit(1)


    if CONFIG_FILE:
        read_config_file(CONFIG_FILE)
        
    if session_name:
        try:
            os.stat(session_name)
        except OSError:
            log_loading.info("New session [%s]" % session_name)
        else:
            try:
                try:
                    session = cPickle.load(gzip.open(session_name,"rb"))
                except IOError:
                    session = cPickle.load(open(session_name,"rb"))
                log_loading.info("Using session [%s]" % session_name)
            except EOFError:
                log_loading.error("Error opening session [%s]" % session_name)
            except AttributeError:
                log_loading.error("Error opening session [%s]. Attribute missing" %  session_name)

        if session:
            if "conf" in session:
                conf.configure(session["conf"])
                session["conf"] = conf
        else:
            conf.session = session_name
            session={"conf":conf}
            
    else:
        session={"conf": conf}

    __builtin__.__dict__["scapy_session"] = session


    if READLINE:
        if conf.histfile:
            try:
                readline.read_history_file(conf.histfile)
            except IOError:
                pass
        atexit.register(scapy_write_history_file,readline)
    
    sys.ps1 = ColorPrompt()
    code.interact(banner = the_banner % (VERSION), local=session)

    if conf.session:
        save_session(conf.session, session)
    
    sys.exit()


def read_config_file(configfile):
    try:
        execfile(configfile)
    except IOError,e:
        log_loading.warning("Cannot read config file [%s] [%s]" % (configfile,e))
    except Exception,e:
        log_loading.exception("Error during evaluation of config file [%s]" % configfile)
        

if __name__ == "__main__":
    interact()
else:
    read_config_file(DEFAULT_CONFIG_FILE)<|MERGE_RESOLUTION|>--- conflicted
+++ resolved
@@ -4430,17 +4430,10 @@
             else:
                 ncol = ct.field_name
                 vcol = ct.field_value
-<<<<<<< HEAD
             fvalue = self.getfieldval(f.name)
             if isinstance(fvalue, Packet) or (f.islist and f.holds_packets):
                 print "%s  \\%-10s\\" % (label_lvl+lvl, ncol(f.name))
-                fvalue_gen = SetGen(self.getfieldval(f.name),_iterpacket=0)
-=======
-            fvalue = self.getfieldval(f)
-            if isinstance(fvalue, Packet) or (f.islist and f.holds_packets):
-                print "%s  \\%-10s\\" % (label_lvl+lvl, ncol(f.name))
                 fvalue_gen = SetGen(fvalue,_iterpacket=0)
->>>>>>> fb20f741
                 for fvalue in fvalue_gen:
                     fvalue.show(indent=indent, label_lvl=label_lvl+lvl+"   |")
             else:
