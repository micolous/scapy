# This file is part of Scapy
# See http://www.secdev.org/projects/scapy for more information
# Copyright (C) Philippe Biondi <phil@secdev.org>
# This program is published under a GPLv2 license

"""
Implementation of the configuration object.
"""

from __future__ import absolute_import
from __future__ import print_function
import functools
import os
import re
import time
import socket
import sys

from scapy import VERSION, base_classes
from scapy.consts import DARWIN, WINDOWS, LINUX, BSD
from scapy.data import ETHER_TYPES, IP_PROTOS, TCP_SERVICES, UDP_SERVICES, \
    MANUFDB
from scapy.error import log_scapy, warning, ScapyInvalidPlatformException
from scapy.modules import six
from scapy.themes import NoTheme, apply_ipython_style

############
#  Config  #
############


class ConfClass(object):
    def configure(self, cnf):
        self.__dict__ = cnf.__dict__.copy()

    def __repr__(self):
        return str(self)

    def __str__(self):
        s = ""
        keys = self.__class__.__dict__.copy()
        keys.update(self.__dict__)
        keys = sorted(keys)
        for i in keys:
            if i[0] != "_":
                r = repr(getattr(self, i))
                r = " ".join(r.split())
                wlen = 76 - max(len(i), 10)
                if len(r) > wlen:
                    r = r[:wlen - 3] + "..."
                s += "%-10s = %s\n" % (i, r)
        return s[:-1]


class Interceptor(object):
    def __init__(self, name, default, hook, args=None, kargs=None):
        self.name = name
        self.intname = "_intercepted_%s" % name
        self.default = default
        self.hook = hook
        self.args = args if args is not None else []
        self.kargs = kargs if kargs is not None else {}

    def __get__(self, obj, typ=None):
        if not hasattr(obj, self.intname):
            setattr(obj, self.intname, self.default)
        return getattr(obj, self.intname)

    @staticmethod
    def set_from_hook(obj, name, val):
        int_name = "_intercepted_%s" % name
        setattr(obj, int_name, val)

    def __set__(self, obj, val):
        setattr(obj, self.intname, val)
        self.hook(self.name, val, *self.args, **self.kargs)


class ProgPath(ConfClass):
    pdfreader = "open" if DARWIN else "xdg-open"
    psreader = "open" if DARWIN else "xdg-open"
    svgreader = "open" if DARWIN else "xdg-open"
    dot = "dot"
    display = "display"
    tcpdump = "tcpdump"
    tcpreplay = "tcpreplay"
    hexedit = "hexer"
    tshark = "tshark"
    wireshark = "wireshark"
    ifconfig = "ifconfig"


class ConfigFieldList:
    def __init__(self):
        self.fields = set()
        self.layers = set()

    @staticmethod
    def _is_field(f):
        return hasattr(f, "owners")

    def _recalc_layer_list(self):
        self.layers = {owner for f in self.fields for owner in f.owners}

    def add(self, *flds):
        self.fields |= {f for f in flds if self._is_field(f)}
        self._recalc_layer_list()

    def remove(self, *flds):
        self.fields -= set(flds)
        self._recalc_layer_list()

    def __contains__(self, elt):
        if isinstance(elt, base_classes.Packet_metaclass):
            return elt in self.layers
        return elt in self.fields

    def __repr__(self):
        return "<%s [%s]>" % (self.__class__.__name__, " ".join(str(x) for x in self.fields))  # noqa: E501


class Emphasize(ConfigFieldList):
    pass


class Resolve(ConfigFieldList):
    pass


class Num2Layer:
    def __init__(self):
        self.num2layer = {}
        self.layer2num = {}

    def register(self, num, layer):
        self.register_num2layer(num, layer)
        self.register_layer2num(num, layer)

    def register_num2layer(self, num, layer):
        self.num2layer[num] = layer

    def register_layer2num(self, num, layer):
        self.layer2num[layer] = num

    def __getitem__(self, item):
        if isinstance(item, base_classes.Packet_metaclass):
            return self.layer2num[item]
        return self.num2layer[item]

    def __contains__(self, item):
        if isinstance(item, base_classes.Packet_metaclass):
            return item in self.layer2num
        return item in self.num2layer

    def get(self, item, default=None):
        return self[item] if item in self else default

    def __repr__(self):
        lst = []
        for num, layer in six.iteritems(self.num2layer):
            if layer in self.layer2num and self.layer2num[layer] == num:
                dir = "<->"
            else:
                dir = " ->"
            lst.append((num, "%#6x %s %-20s (%s)" % (num, dir, layer.__name__,
                                                     layer._name)))
        for layer, num in six.iteritems(self.layer2num):
            if num not in self.num2layer or self.num2layer[num] != layer:
                lst.append((num, "%#6x <-  %-20s (%s)" % (num, layer.__name__,
                                                          layer._name)))
        lst.sort()
        return "\n".join(y for x, y in lst)


class LayersList(list):

    def __init__(self):
        list.__init__(self)
        self.ldict = {}

    def __repr__(self):
        return "\n".join("%-20s: %s" % (l.__name__, l.name) for l in self)

    def register(self, layer):
        self.append(layer)
        if layer.__module__ not in self.ldict:
            self.ldict[layer.__module__] = []
        self.ldict[layer.__module__].append(layer)

    def layers(self):
        result = []
        # This import may feel useless, but it is required for the eval below
        import scapy  # noqa: F401
        for lay in self.ldict:
            doc = eval(lay).__doc__
            result.append((lay, doc.strip().split("\n")[0] if doc else lay))
        return result


class CommandsList(list):
    def __repr__(self):
        s = []
        for l in sorted(self, key=lambda x: x.__name__):
            doc = l.__doc__.split("\n")[0] if l.__doc__ else "--"
            s.append("%-20s: %s" % (l.__name__, doc))
        return "\n".join(s)

    def register(self, cmd):
        self.append(cmd)
        return cmd  # return cmd so that method can be used as a decorator


def lsc():
    print(repr(conf.commands))


class CacheInstance(dict, object):
    __slots__ = ["timeout", "name", "_timetable", "__dict__"]

    def __init__(self, name="noname", timeout=None):
        self.timeout = timeout
        self.name = name
        self._timetable = {}

    def flush(self):
        self.__init__(name=self.name, timeout=self.timeout)

    def __getitem__(self, item):
        if item in self.__slots__:
            return object.__getattribute__(self, item)
        val = dict.__getitem__(self, item)
        if self.timeout is not None:
            t = self._timetable[item]
            if time.time() - t > self.timeout:
                raise KeyError(item)
        return val

    def get(self, item, default=None):
        # overloading this method is needed to force the dict to go through
        # the timetable check
        try:
            return self[item]
        except KeyError:
            return default

    def __setitem__(self, item, v):
        if item in self.__slots__:
            return object.__setattr__(self, item, v)
        self._timetable[item] = time.time()
        dict.__setitem__(self, item, v)

    def update(self, other):
        for key, value in six.iteritems(other):
            # We only update an element from `other` either if it does
            # not exist in `self` or if the entry in `self` is older.
            if key not in self or self._timetable[key] < other._timetable[key]:
                dict.__setitem__(self, key, value)
                self._timetable[key] = other._timetable[key]

    def iteritems(self):
        if self.timeout is None:
            return six.iteritems(self.__dict__)
        t0 = time.time()
        return ((k, v) for (k, v) in six.iteritems(self.__dict__) if t0 - self._timetable[k] < self.timeout)  # noqa: E501

    def iterkeys(self):
        if self.timeout is None:
            return six.iterkeys(self.__dict__)
        t0 = time.time()
        return (k for k in six.iterkeys(self.__dict__) if t0 - self._timetable[k] < self.timeout)  # noqa: E501

    def __iter__(self):
        return six.iterkeys(self.__dict__)

    def itervalues(self):
        if self.timeout is None:
            return six.itervalues(self.__dict__)
        t0 = time.time()
        return (v for (k, v) in six.iteritems(self.__dict__) if t0 - self._timetable[k] < self.timeout)  # noqa: E501

    def items(self):
        if self.timeout is None:
            return dict.items(self)
        t0 = time.time()
        return [(k, v) for (k, v) in six.iteritems(self.__dict__) if t0 - self._timetable[k] < self.timeout]  # noqa: E501

    def keys(self):
        if self.timeout is None:
            return dict.keys(self)
        t0 = time.time()
        return [k for k in six.iterkeys(self.__dict__) if t0 - self._timetable[k] < self.timeout]  # noqa: E501

    def values(self):
        if self.timeout is None:
            return list(six.itervalues(self))
        t0 = time.time()
        return [v for (k, v) in six.iteritems(self.__dict__) if t0 - self._timetable[k] < self.timeout]  # noqa: E501

    def __len__(self):
        if self.timeout is None:
            return dict.__len__(self)
        return len(self.keys())

    def summary(self):
        return "%s: %i valid items. Timeout=%rs" % (self.name, len(self), self.timeout)  # noqa: E501

    def __repr__(self):
        s = []
        if self:
            mk = max(len(k) for k in six.iterkeys(self.__dict__))
            fmt = "%%-%is %%s" % (mk + 1)
            for item in six.iteritems(self.__dict__):
                s.append(fmt % item)
        return "\n".join(s)


class NetCache:
    def __init__(self):
        self._caches_list = []

    def add_cache(self, cache):
        self._caches_list.append(cache)
        setattr(self, cache.name, cache)

    def new_cache(self, name, timeout=None):
        c = CacheInstance(name=name, timeout=timeout)
        self.add_cache(c)

    def __delattr__(self, attr):
        raise AttributeError("Cannot delete attributes")

    def update(self, other):
        for co in other._caches_list:
            if hasattr(self, co.name):
                getattr(self, co.name).update(co)
            else:
                self.add_cache(co.copy())

    def flush(self):
        for c in self._caches_list:
            c.flush()

    def __repr__(self):
        return "\n".join(c.summary() for c in self._caches_list)


class LogLevel(object):
    def __get__(self, obj, otype):
        return obj._logLevel

    def __set__(self, obj, val):
        log_scapy.setLevel(val)
        obj._logLevel = val


def _version_checker(module, minver):
    """Checks that module has a higher version that minver.

    params:
     - module: a module to test
     - minver: a tuple of versions
    """
    # We could use LooseVersion, but distutils imports imp which is deprecated
    version_regexp = r'[a-z]?((?:\d|\.)+\d+)(?:\.dev[0-9]+)?'
    version_tags = re.match(version_regexp, module.__version__)
    if not version_tags:
        return False
    version_tags = version_tags.group(1).split(".")
    version_tags = tuple(int(x) for x in version_tags)
    return version_tags >= minver


def isCryptographyValid():
    """
    Check if the cryptography library is present, and if it is recent enough
    for most usages in scapy (v1.7 or later).
    """
    try:
        import cryptography
    except ImportError:
        return False
    return _version_checker(cryptography, (1, 7))


def isCryptographyRecent():
    """
    Check if the cryptography library is recent (2.0 and later)
    """
    try:
        import cryptography
    except ImportError:
        return False
    return _version_checker(cryptography, (2, 0))


def isCryptographyAdvanced():
    """
    Check if the cryptography library is present, and if it supports X25519,
    ChaCha20Poly1305 and such (v2.0 or later).
    """
    try:
        from cryptography.hazmat.primitives.asymmetric.x25519 import X25519PrivateKey  # noqa: E501
        X25519PrivateKey.generate()
    except Exception:
        return False
    else:
        return True


def isPyPy():
    """Returns either scapy is running under PyPy or not"""
    try:
        import __pypy__  # noqa: F401
        return True
    except ImportError:
        return False


def _prompt_changer(attr, val):
    """Change the current prompt theme"""
    try:
        sys.ps1 = conf.color_theme.prompt(conf.prompt)
    except Exception:
        pass
    try:
        apply_ipython_style(get_ipython())
    except NameError:
        pass


def _set_conf_sockets():
    """Populate the conf.L2Socket and conf.L3Socket
    according to the various use_* parameters
    """
    if conf.use_bpf and not BSD:
        Interceptor.set_from_hook(conf, "use_bpf", False)
        raise ScapyInvalidPlatformException("BSD-like (OSX, *BSD...) only !")
    if conf.use_winpcapy and not WINDOWS:
        Interceptor.set_from_hook(conf, "use_winpcapy", False)
        raise ScapyInvalidPlatformException("Windows only !")
    # we are already in an Interceptor hook, use Interceptor.set_from_hook
    if conf.use_pcap or conf.use_dnet or conf.use_winpcapy:
        try:
            from scapy.arch.pcapdnet import L2pcapListenSocket, L2pcapSocket, \
                L3pcapSocket
        except ImportError:
            warning("No pcap provider available ! pcap won't be used")
            Interceptor.set_from_hook(conf, "use_winpcapy", False)
            Interceptor.set_from_hook(conf, "use_pcap", False)
        else:
            conf.L3socket = L3pcapSocket
            conf.L3socket6 = functools.partial(L3pcapSocket, filter="ip6")
            conf.L2socket = L2pcapSocket
            conf.L2listen = L2pcapListenSocket
            return
    if conf.use_bpf:
        from scapy.arch.bpf.supersocket import L2bpfListenSocket, \
            L2bpfSocket, L3bpfSocket
        conf.L3socket = L3bpfSocket
        conf.L3socket6 = functools.partial(L3bpfSocket, filter="ip6")
        conf.L2socket = L2bpfSocket
        conf.L2listen = L2bpfListenSocket
        return
    if LINUX:
        from scapy.arch.linux import L3PacketSocket, L2Socket, L2ListenSocket
        conf.L3socket = L3PacketSocket
        conf.L3socket6 = functools.partial(L3PacketSocket, filter="ip6")
        conf.L2socket = L2Socket
        conf.L2listen = L2ListenSocket
        return
    if WINDOWS:
        from scapy.arch.windows import _NotAvailableSocket
        from scapy.arch.windows.native import L3WinSocket, L3WinSocket6
        conf.L3socket = L3WinSocket
        conf.L3socket6 = L3WinSocket6
        conf.L2socket = _NotAvailableSocket
        conf.L2listen = _NotAvailableSocket
        return
    from scapy.supersocket import L3RawSocket
    from scapy.layers.inet6 import L3RawSocket6
    conf.L3socket = L3RawSocket
    conf.L3socket6 = L3RawSocket6


def _socket_changer(attr, val):
    if not isinstance(val, bool):
        raise TypeError("This argument should be a boolean")
    dependencies = {  # Things that will be turned off
        "use_pcap": ["use_bpf", "use_winpcapy"],
        "use_bpf": ["use_pcap"],
        "use_winpcapy": ["use_pcap", "use_dnet"],
    }
    restore = {k: getattr(conf, k) for k in dependencies}
    del restore[attr]  # This is handled directly by _set_conf_sockets
    if val:  # Only if True
        for param in dependencies[attr]:
            Interceptor.set_from_hook(conf, param, False)
    try:
        _set_conf_sockets()
    except (ScapyInvalidPlatformException, ImportError) as e:
        for key, value in restore.items():
            Interceptor.set_from_hook(conf, key, value)
        if isinstance(e, ScapyInvalidPlatformException):
            raise


class Conf(ConfClass):
    """This object contains the configuration of Scapy.
session  : filename where the session will be saved
interactive_shell : can be "ipython", "python" or "auto". Default: Auto
stealth  : if 1, prevents any unwanted packet to go out (ARP, DNS, ...)
checkIPID: if 0, doesn't check that IPID matches between IP sent and ICMP IP citation received  # noqa: E501
           if 1, checks that they either are equal or byte swapped equals (bug in some IP stacks)  # noqa: E501
           if 2, strictly checks that they are equals
checkIPsrc: if 1, checks IP src in IP and ICMP IP citation match (bug in some NAT stacks)  # noqa: E501
checkIPinIP: if True, checks that IP-in-IP layers match. If False, do not
             check IP layers that encapsulates another IP layer
check_TCPerror_seqack: if 1, also check that TCP seq and ack match the ones in ICMP citation  # noqa: E501
iff      : selects the default output interface for srp() and sendp(). default:"eth0")  # noqa: E501
verb     : level of verbosity, from 0 (almost mute) to 3 (verbose)
promisc  : default mode for listening socket (to get answers if you spoof on a lan)  # noqa: E501
sniff_promisc : default mode for sniff()
filter   : bpf filter added to every sniffing socket to exclude traffic from analysis  # noqa: E501
histfile : history file
padding  : includes padding in disassembled packets
except_filter : BPF filter for packets to ignore
debug_match : when 1, store received packet that are not matched into debug.recv  # noqa: E501
route    : holds the Scapy routing table and provides methods to manipulate it
warning_threshold : how much time between warnings from the same place
ASN1_default_codec: Codec used by default for ASN1 objects
mib      : holds MIB direct access dictionary
resolve  : holds list of fields for which resolution should be done
noenum   : holds list of enum fields for which conversion to string should NOT be done  # noqa: E501
AS_resolver: choose the AS resolver class to use
extensions_paths: path or list of paths where extensions are to be looked for
contribs : a dict which can be used by contrib layers to store local configuration  # noqa: E501
debug_tls:When 1, print some TLS session secrets when they are computed.
recv_poll_rate: how often to check for new packets. Defaults to 0.05s.
"""
    version = VERSION
    session = ""
    interactive = False
    interactive_shell = ""
    stealth = "not implemented"
    iface = None
    iface6 = None
    layers = LayersList()
    commands = CommandsList()
    dot15d4_protocol = None  # Used in dot15d4.py
    logLevel = LogLevel()
    checkIPID = 0
    checkIPsrc = 1
    checkIPaddr = 1
    checkIPinIP = True
    check_TCPerror_seqack = 0
    verb = 2
    prompt = Interceptor("prompt", ">>> ", _prompt_changer)
    promisc = 1
    sniff_promisc = 1
    raw_layer = None
    raw_summary = False
    default_l2 = None
    l2types = Num2Layer()
    l3types = Num2Layer()
    L3socket = None
    L3socket6 = None
    L2socket = None
    L2listen = None
    BTsocket = None
    USBsocket = None
    min_pkt_size = 60
    histfile = os.getenv('SCAPY_HISTFILE',
                         os.path.join(os.path.expanduser("~"),
                                      ".scapy_history"))
    padding = 1
    except_filter = ""
    debug_match = 0
    debug_tls = 0
    wepkey = ""
    cache_iflist = {}
    route = None  # Filed by route.py
    route6 = None  # Filed by route6.py
    auto_fragment = 1
    debug_dissector = 0
    color_theme = Interceptor("color_theme", NoTheme(), _prompt_changer)
    warning_threshold = 5
    prog = ProgPath()
    resolve = Resolve()
    noenum = Resolve()
    emph = Emphasize()
    use_pypy = isPyPy()
    use_pcap = Interceptor(
        "use_pcap",
        os.getenv("SCAPY_USE_PCAPDNET", "").lower().startswith("y"),
        _socket_changer
    )
    # XXX use_dnet is deprecated
    use_dnet = os.getenv("SCAPY_USE_PCAPDNET", "").lower().startswith("y")
    use_bpf = Interceptor("use_bpf", False, _socket_changer)
    use_winpcapy = Interceptor("use_winpcapy", False, _socket_changer)
    use_npcap = False
    ipv6_enabled = socket.has_ipv6
    ethertypes = ETHER_TYPES
    protocols = IP_PROTOS
    services_tcp = TCP_SERVICES
    services_udp = UDP_SERVICES
    extensions_paths = "."
    manufdb = MANUFDB
    stats_classic_protocols = []
    stats_dot11_protocols = []
    temp_files = []
    netcache = NetCache()
    geoip_city = None
    load_layers = ['bluetooth', 'bluetooth4LE', 'dhcp', 'dhcp6', 'dns',
                   'dot11', 'dot15d4', 'eap', 'gprs', 'hsrp', 'inet',
                   'inet6', 'ipsec', 'ir', 'isakmp', 'l2', 'l2tp',
                   'llmnr', 'lltd', 'mgcp', 'mobileip', 'netbios',
<<<<<<< HEAD
                   'netflow', 'ntp', 'ppp', 'pptp', 'radius', 'rip',
                   'rtp', 'sctp', 'sixlowpan', 'skinny', 'slip', 'smb',
                   'snmp', 'tftp', 'vrrp', 'vxlan', 'x509', 'zigbee']
=======
                   'netflow', 'ntp', 'ppi', 'ppp', 'pptp', 'radius', 'rip',
                   'rtp', 'sctp', 'sixlowpan', 'skinny', 'smb', 'snmp',
                   'tftp', 'vrrp', 'vxlan', 'x509', 'zigbee']
>>>>>>> 9b8fcc26
    contribs = dict()
    crypto_valid = isCryptographyValid()
    crypto_valid_recent = isCryptographyRecent()
    crypto_valid_advanced = crypto_valid_recent and isCryptographyAdvanced()
    fancy_prompt = True
    auto_crop_tables = True
    recv_poll_rate = 0.05


if not Conf.ipv6_enabled:
    log_scapy.warning("IPv6 support disabled in Python. Cannot load Scapy IPv6 layers.")  # noqa: E501
    for m in ["inet6", "dhcp6"]:
        if m in Conf.load_layers:
            Conf.load_layers.remove(m)

conf = Conf()
conf.logLevel = 30  # 30=Warning


def crypto_validator(func):
    """
    This a decorator to be used for any method relying on the cryptography library.  # noqa: E501
    Its behaviour depends on the 'crypto_valid' attribute of the global 'conf'.
    """
    def func_in(*args, **kwargs):
        if not conf.crypto_valid:
            raise ImportError("Cannot execute crypto-related method! "
                              "Please install python-cryptography v1.7 or later.")  # noqa: E501
        return func(*args, **kwargs)
    return func_in<|MERGE_RESOLUTION|>--- conflicted
+++ resolved
@@ -615,15 +615,9 @@
                    'dot11', 'dot15d4', 'eap', 'gprs', 'hsrp', 'inet',
                    'inet6', 'ipsec', 'ir', 'isakmp', 'l2', 'l2tp',
                    'llmnr', 'lltd', 'mgcp', 'mobileip', 'netbios',
-<<<<<<< HEAD
-                   'netflow', 'ntp', 'ppp', 'pptp', 'radius', 'rip',
+                   'netflow', 'ntp', 'ppi', 'ppp', 'pptp', 'radius', 'rip',
                    'rtp', 'sctp', 'sixlowpan', 'skinny', 'slip', 'smb',
                    'snmp', 'tftp', 'vrrp', 'vxlan', 'x509', 'zigbee']
-=======
-                   'netflow', 'ntp', 'ppi', 'ppp', 'pptp', 'radius', 'rip',
-                   'rtp', 'sctp', 'sixlowpan', 'skinny', 'smb', 'snmp',
-                   'tftp', 'vrrp', 'vxlan', 'x509', 'zigbee']
->>>>>>> 9b8fcc26
     contribs = dict()
     crypto_valid = isCryptographyValid()
     crypto_valid_recent = isCryptographyRecent()
